package main

import (
	"encoding/json"
	"fmt"
	"io/ioutil"
	"os"
	"strings"

	"github.com/TykTechnologies/tyk-pump/pumps"
	"github.com/kelseyhightower/envconfig"

	"github.com/TykTechnologies/tyk-pump/analytics"
	"github.com/TykTechnologies/tyk-pump/storage"
)

const ENV_PREVIX = "TYK_PMP"
const PUMPS_ENV_PREFIX = pumps.PUMPS_ENV_PREFIX
const PUMPS_ENV_META_PREFIX = pumps.PUMPS_ENV_META_PREFIX

type PumpConfig struct {
	// The name of the pump. This is used to identify the pump in the logs.
	// Deprecated, use `type` instead.
	Name string `json:"name"`
	// Sets the pump type. This is needed when the pump key does not equal to the pump name type.
	// Current valid types are: `mongo`, `mongo-pump-selective`, `mongo-pump-aggregate`, `csv`,
	// `elasticsearch`, `influx`, `influx2`, `moesif`, `statsd`, `segment`, `graylog`, `splunk`, `hybrid`, `prometheus`,
	// `logzio`, `dogstatsd`, `kafka`, `syslog`, `sql`, `sql_aggregate`, `stdout`, `timestream`, `mongo-graph`,
	// `sql-graph`, `sql-graph-aggregate`, `resurfaceio`.
	Type string `json:"type"`
	// This feature adds a new configuration field in each pump called filters and its structure is
	// the following:
	// ```{.json}
	// "filters":{
	//   "api_ids":[],
	//   "org_ids":[],
	//   "response_codes":[],
	//   "skip_api_ids":[],
	//   "skip_org_ids":[],
	//   "skip_response_codes":[]
	// }
	// ```
	// The fields api_ids, org_ids and response_codes works as allow list (APIs and orgs where we
	// want to send the analytics records) and the fields skip_api_ids, skip_org_ids and
	// skip_response_codes works as block list.
	//
	// The priority is always block list configurations over allow list.
	//
	// An example of configuration would be:
	// ```{.json}
	// "csv": {
	//  "type": "csv",
	//  "filters": {
	//    "org_ids": ["org1","org2"]
	//  },
	//  "meta": {
	//    "csv_dir": "./bar"
	//  }
	// }
	// ```
	Filters analytics.AnalyticsFilters `json:"filters"`
	// By default, a pump will wait forever for each write operation to complete; you can configure an optional timeout by setting the configuration option `timeout`.
	// If you have deployed multiple pumps, then you can configure each timeout independently. The timeout is in seconds and defaults to 0.
	//
	// The timeout is configured within the main pump config as shown here; note that this example would configure a 5 second timeout:
	// ```{.json}
	// "pump_name": {
	//   ...
	//   "timeout":5,
	//   "meta": {...}
	// }
	// ```
	//
	// Tyk will inform you if the pump's write operation is taking longer than the purging loop (configured via `purge_delay`) as this will mean that data is purged before being written to the target data sink.
	//
	// If there is no timeout configured and pump's write operation is taking longer than the purging loop, the following warning log will be generated:
	// `Pump {pump_name} is taking more time than the value configured of purge_delay. You should try to set a timeout for this pump.`
	//
	// If there is a timeout configured, but pump's write operation is still taking longer than the purging loop, the following warning log will be generated:
	// `Pump {pump_name} is taking more time than the value configured of purge_delay. You should try lowering the timeout configured for this pump.`.
	Timeout int `json:"timeout"`
	// Setting this to true will avoid writing raw_request and raw_response fields for each request
	// in pumps. Defaults to `false`.
	OmitDetailedRecording bool `json:"omit_detailed_recording"`
	// Defines maximum size (in bytes) for Raw Request and Raw Response logs, this value defaults
	// to 0. If it is not set then tyk-pump will not trim any data and will store the full
	// information. This can also be set at a pump level. For example:
	// ```{.json}
	// "csv": {
	//   "type": "csv",
	//   "max_record_size":1000,
	//   "meta": {
	//     "csv_dir": "./"
	//   }
	// }
	// ```
<<<<<<< HEAD
	MaxRecordSize int `json:"max_record_size"`
=======
	MaxRecordSize int                    `json:"max_record_size"`
	Meta          map[string]interface{} `json:"meta"`
>>>>>>> 4b2b0782
	// IgnoreFields defines a list of analytics fields that will be ignored when writing to the pump.
	// This can be used to avoid writing sensitive information to the Database, or data that you don't really need to have.
	// The field names must be the same as the JSON tags of the analytics record fields.
	// For example: `["api_key", "api_version"]`.
	IgnoreFields []string `json:"ignore_fields"`
<<<<<<< HEAD
	// Meta is a map of configuration values that are specific to each pump. For example, the
	// `csv` pump requires a `csv_dir` value to be set, and it must be set in the `meta` map.
	Meta map[string]interface{} `json:"meta"`
=======

>>>>>>> 4b2b0782
	// Setting this to true allows the Raw Request to be decoded from base 64 for all pumps. This is set to false by default.
	DecodeRawRequest bool `json:"raw_request_decoded"`

	// Setting this to true allows the Raw Response to be decoded from base 64 for all pumps. This is set to false by default.
	DecodeRawResponse bool `json:"raw_response_decoded"`
}

type UptimeConf struct {
	// TYKCONFIGHEADERSTART
	// HEADER Mongo Uptime Pump
	// In `uptime_pump_config` you can configure a mongo uptime pump. By default, the uptime pump
	// is going to be `mongo` type, so it's not necessary to specify it here. The minimum required
	// configurations for uptime pumps are:
	//
	// * `collection_name` - That determines the uptime collection name in mongo. By default,
	// `tyk_uptime_analytics`.
	// * `mongo_url` - The uptime pump mongo connection url. It is usually something like
	// "mongodb://username:password@{hostname:port},{hostname:port}/{db_name}".
	// TYKCONFIGHEADEREND
	// TYKCONFIGEXPAND
	pumps.MongoConf
	// TYKCONFIGHEADERSTART
	// HEADER SQL Uptime Pump
	// *Supported in Tyk Pump v1.5.0+*
	//
	// In `uptime_pump_config` you can configure a SQL uptime pump. To do that, you need to add the
	// field `uptime_type` with `sql` value. You can also use different types of SQL Uptime pumps,
	// like `postgres` or `sqlite` using the `type` field.
	//
	// An example of a SQL Postgres uptime pump would be:
	// ```{.json}
	// "uptime_pump_config": {
	//     "uptime_type": "sql",
	//     "type": "postgres",
	//     "connection_string": "host=sql_host port=sql_port user=sql_usr dbname=dbname password=sql_pw",
	//     "table_sharding": false
	// },
	// ```
	//
	// Take into account that you can also set `log_level` field into the `uptime_pump_config` to `debug`,
	// `info` or `warning`. By default, the SQL logger verbosity is `silent`.
	// TYKCONFIGHEADEREND
	// TYKCONFIGEXPAND
	pumps.SQLConf
	// Determines the uptime type. Options are `mongo` and `sql`. Defaults to `mongo`.
	UptimeType string `json:"uptime_type"`
}

type TykPumpConfiguration struct {
	// The number of seconds the Pump waits between checking for analytics data and purge it from
	// Redis.
	PurgeDelay int `json:"purge_delay"`
	// The maximum number of records to pull from Redis at a time. If it's unset or `0`, all the
	// analytics records in Redis are pulled. If it's set, `storage_expiration_time` is used to
	// reset the analytics record TTL.
	PurgeChunk int64 `json:"purge_chunk"`
	// The number of seconds for the analytics records TTL. It only works if `purge_chunk` is
	// enabled. Defaults to `60` seconds.
	StorageExpirationTime int64 `json:"storage_expiration_time"`
	// Setting this to `false` will create a pump that pushes uptime data to Uptime Pump, so the
	// Dashboard can read it. Disable by setting to `true`.
	DontPurgeUptimeData bool       `json:"dont_purge_uptime_data"`
	UptimePumpConfig    UptimeConf `json:"uptime_pump_config"`
	// The default environment variable prefix for each pump follows this format:
	// `TYK_PMP_PUMPS_{PUMP-NAME}_`, for example `TYK_PMP_PUMPS_KAFKA_`.
	//
	// You can also set custom names for each pump specifying the pump type. For example, if you
	// want a Kafka pump which is called `PROD` you need to create `TYK_PMP_PUMPS_PROD_TYPE=kafka`
	// and configure it using the `TYK_PMP_PUMPS_PROD_` prefix.
	Pumps map[string]PumpConfig `json:"pumps"`
	// Sets the analytics storage type. Where the pump will be fetching data from. Currently, only
	// the `redis` option is supported.
	AnalyticsStorageType string `json:"analytics_storage_type"`
	// Example Redis storage configuration:
	// ```{.json}
	//   "analytics_storage_config": {
	//     "type": "redis",
	//     "host": "localhost",
	//     "port": 6379,
	//     "hosts": null,
	//     "username": "",
	//     "password": "",
	//     "database": 0,
	//     "optimisation_max_idle": 100,
	//     "optimisation_max_active": 0,
	//     "enable_cluster": false,
	//     "redis_use_ssl": false,
	//     "redis_ssl_insecure_skip_verify": false
	//   },
	// ```
	AnalyticsStorageConfig storage.RedisStorageConfig `json:"analytics_storage_config"`
	// Connection string for StatsD monitoring for information please see the
	// [Instrumentation docs](https://tyk.io/docs/basic-config-and-security/report-monitor-trigger-events/instrumentation/).
	StatsdConnectionString string `json:"statsd_connection_string"`
	// Custom prefix value. For example separate settings for production and staging.
	StatsdPrefix string `json:"statsd_prefix"`
	// Set the logger details for tyk-pump. The posible values are: `info`,`debug`,`error` and
	// `warn`. By default, the log level is `info`.
	LogLevel string `json:"log_level"`
	// Set the logger format. The possible values are: `text` and `json`. By default, the log
	// format is `text`.
	LogFormat string `json:"log_format"`
	// TYKCONFIGHEADERSTART
	// HEADER Health Check
	// From v2.9.4, we have introduced a `/health` endpoint to confirm the Pump is running. You
	// need to configure the following settings. This returns a HTTP 200 OK response if the Pump is
	// running.
	// TYKCONFIGHEADEREND
	// The default is "hello".
	HealthCheckEndpointName string `json:"health_check_endpoint_name"`
	// The default port is 8083.
	HealthCheckEndpointPort int `json:"health_check_endpoint_port"`
	// Setting this to true will avoid writing raw_request and raw_response fields for each request
	// in pumps. Defaults to false.
	OmitDetailedRecording bool `json:"omit_detailed_recording"`
	// Defines maximum size (in bytes) for Raw Request and Raw Response logs, this value defaults
	// to 0. If it is not set then tyk-pump will not trim any data and will store the full
	// information. This can also be set at a pump level. For example:
	// ```{.json}
	// "csv": {
	//   "type": "csv",
	//   "max_record_size":1000,
	//   "meta": {
	//     "csv_dir": "./"
	//   }
	// }
	// ```
	MaxRecordSize int `json:"max_record_size"`
	// Defines if tyk-pump should ignore all the values in configuration file. Specially useful when setting all configurations in environment variables.
	OmitConfigFile bool `json:"omit_config_file"`
	// Enable debugging of Tyk Pump by exposing profiling information, the same as the gateway https://tyk.io/docs/troubleshooting/tyk-gateway/profiling/
	HTTPProfile bool `json:"enable_http_profiler"`

	// Setting this to True allows the Raw Request to be decoded from base 64
	// for all pumps. This is set to false by default.
	DecodeRawRequest bool `json:"raw_request_decoded"`

	// Setting this to True allows the Raw Response to be decoded from base 64 for all pumps. This is set to False by default.
	DecodeRawResponse bool `json:"raw_response_decoded"`
}

func LoadConfig(filePath *string, configStruct *TykPumpConfiguration) {
	if !configStruct.shouldOmitConfigFile() {
		configuration, err := ioutil.ReadFile(*filePath)
		if err != nil {
			log.Error("Couldn't load configuration file: ", err)
		}

		marshalErr := json.Unmarshal(configuration, &configStruct)
		if marshalErr != nil {
			log.Error("Couldn't unmarshal configuration: ", marshalErr)
		}
	}

	toUpperMap := make(map[string]PumpConfig)
	for pumpName := range configStruct.Pumps {
		upperPumpName := strings.ToUpper(pumpName)
		toUpperMap[upperPumpName] = configStruct.Pumps[pumpName]
	}
	configStruct.Pumps = toUpperMap

	overrideErr := envconfig.Process(ENV_PREVIX, configStruct)
	if overrideErr != nil {
		log.Error("Failed to process environment variables after file load: ", overrideErr)
	}

	errLoadEnvPumps := configStruct.LoadPumpsByEnv()
	if errLoadEnvPumps != nil {
		log.Fatal("error loading pumps env vars:", errLoadEnvPumps)
	}
}

func (cfg *TykPumpConfiguration) shouldOmitConfigFile() bool {
	shouldOmit, omitEnvExist := os.LookupEnv(ENV_PREVIX + "_OMITCONFIGFILE")
	return omitEnvExist && strings.EqualFold(shouldOmit, "true")
}

func (cfg *TykPumpConfiguration) LoadPumpsByEnv() error {
	if len(cfg.Pumps) == 0 {
		cfg.Pumps = make(map[string]PumpConfig)
	}

	osPumpsEnvNames := map[string]bool{}

	//first we look for all the pumps names in the env vars from the os
	for _, env := range os.Environ() {
		if strings.HasPrefix(env, PUMPS_ENV_PREFIX) {

			// We trim everything after PUMPS_ENV_PREFIX. For example, if we have TYK_PUMP_PUMPS_CSV_TYPE we would have CSV_TYPE here
			envWoPrefix := strings.TrimPrefix(env, PUMPS_ENV_PREFIX+"_")

			//We split everything after the trim to have an slice with the keywords
			envSplit := strings.Split(envWoPrefix, "_")
			if len(envSplit) < 2 {
				log.Debug(fmt.Sprintf("Problem reading env variable %v", env))
				continue
			}

			//The name of the pump is always going to be the first keyword after the PUMPS_ENV_PREFIX
			pmpName := strings.ToUpper(envSplit[0])

			osPumpsEnvNames[pmpName] = true
		}
	}

	//then we look for each pmpName specified in the env and try to initialise those pumps
	for pmpName := range osPumpsEnvNames {
		pmp := PumpConfig{}

		//First we check if the config json already have this pump
		if jsonPump, ok := cfg.Pumps[pmpName]; ok {
			//since the pump already exist in json, we try to override with env vars
			pmp = jsonPump
		}
		//We look if the pmpName is one of our available pumps. If it's not, we look if the env with the TYPE filed exists.
		if _, ok := pumps.AvailablePumps[strings.ToLower(pmpName)]; !ok {
			pmpType, found := os.LookupEnv(PUMPS_ENV_PREFIX + "_" + pmpName + "_TYPE")
			if !found {
				log.Error(fmt.Sprintf("TYPE Env var for pump %s not found", pmpName))
				continue
			}
			pmp.Type = pmpType
		} else {
			pmp.Type = pmpName
		}

		pmpType := pmp.Type
		//We fetch the env vars for that pump.
		overrideErr := envconfig.Process(PUMPS_ENV_PREFIX+"_"+pmpName, &pmp)
		if overrideErr != nil {
			log.Error("Failed to process environment variables for ", PUMPS_ENV_PREFIX+"_"+pmpName, " with err: ", overrideErr)
		}

		//init the meta map
		if len(pmp.Meta) == 0 {
			pmp.Meta = make(map[string]interface{})

		}
		//Add the meta env prefix for individual configurations
		pmp.Meta["meta_env_prefix"] = PUMPS_ENV_PREFIX + "_" + pmpName + PUMPS_ENV_META_PREFIX
		pmp.Type = strings.ToLower(pmpType)

		cfg.Pumps[pmpName] = pmp
	}
	return nil
}<|MERGE_RESOLUTION|>--- conflicted
+++ resolved
@@ -94,24 +94,16 @@
 	//   }
 	// }
 	// ```
-<<<<<<< HEAD
 	MaxRecordSize int `json:"max_record_size"`
-=======
-	MaxRecordSize int                    `json:"max_record_size"`
-	Meta          map[string]interface{} `json:"meta"`
->>>>>>> 4b2b0782
+	// Meta is a map of configuration values that are specific to each pump. For example, the
+	// `csv` pump requires a `csv_dir` value to be set, that need to be set in the `meta` map.
+	Meta map[string]interface{} `json:"meta"`
 	// IgnoreFields defines a list of analytics fields that will be ignored when writing to the pump.
 	// This can be used to avoid writing sensitive information to the Database, or data that you don't really need to have.
 	// The field names must be the same as the JSON tags of the analytics record fields.
 	// For example: `["api_key", "api_version"]`.
 	IgnoreFields []string `json:"ignore_fields"`
-<<<<<<< HEAD
-	// Meta is a map of configuration values that are specific to each pump. For example, the
-	// `csv` pump requires a `csv_dir` value to be set, and it must be set in the `meta` map.
-	Meta map[string]interface{} `json:"meta"`
-=======
-
->>>>>>> 4b2b0782
+
 	// Setting this to true allows the Raw Request to be decoded from base 64 for all pumps. This is set to false by default.
 	DecodeRawRequest bool `json:"raw_request_decoded"`
 
