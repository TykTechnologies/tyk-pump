# Generated by: gromit policy

# Check the documentation at http://goreleaser.com
# This project needs CGO_ENABLED=1 and the cross-compiler toolchains for
# - arm64
# - amd64
builds:
  - id: std
    ldflags:
      - -X github.com/TykTechnologies/tyk-pump/pumps.Version={{.Version}}
      - -X github.com/TykTechnologies/tyk-pump/pumps.Commit={{.FullCommit}}
      - -X github.com/TykTechnologies/tyk-pump/pumps.BuildDate={{.Date}}
      - -X github.com/TykTechnologies/tyk-pump/pumps.BuiltBy=goreleaser
    goos:
      - linux
    goarch:
      - amd64
      - arm64
      - s390x
    binary: tyk-pump

  - id: fips-linux
    flags:
      - -tags=boringcrypto
    ldflags:
      - -X github.com/TykTechnologies/tyk-pump/pumps.Version={{.Version}}
      - -X github.com/TykTechnologies/tyk-pump/pumps.Commit={{.FullCommit}}
      - -X github.com/TykTechnologies/tyk-pump/pumps.BuildDate={{.Date}}
      - -X github.com/TykTechnologies/tyk-pump/pumps.BuiltBy=goreleaser
    env:
      - GOEXPERIMENT=boringcrypto
    goos:
      - linux
    goarch:
      - amd64
      - arm64
    binary: tyk-pump-fips

dockers:
  # Build tykio/tyk-pump-docker-pub, docker.tyk.io/tyk-pump/tyk-pump (amd64)
  - ids:
      - std
    image_templates:
      - "tykio/tyk-pump-docker-pub:{{.Tag}}-amd64"
      - "docker.tyk.io/tyk-pump/tyk-pump:{{.Tag}}-amd64"
    build_flag_templates:
      - "--build-arg=PORTS=80"
      - "--platform=linux/amd64"
      - "--label=org.opencontainers.image.created={{.Date}}"
      - "--label=org.opencontainers.image.title={{.ProjectName}}"
      - "--label=org.opencontainers.image.revision={{.FullCommit}}"
      - "--label=org.opencontainers.image.version={{.Version}}"
    use: buildx
    goarch: amd64
    goos: linux
    dockerfile: ci/Dockerfile.std
    extra_files:
      - "ci/install/"
      - "README.md"
      - "LICENSE.md"
      - "pump.example.conf"
  - ids:
      - std
    image_templates:
      - "tykio/tyk-pump-docker-pub:{{.Tag}}-fips-amd64"
      - "docker.tyk.io/tyk-pump/tyk-pump:{{.Tag}}-fips-amd64"
    build_flag_templates:
      - "--build-arg=PORTS=80"
      - "--platform=linux/amd64"
      - "--label=org.opencontainers.image.created={{.Date}}"
      - "--label=org.opencontainers.image.title={{.ProjectName}}"
      - "--label=org.opencontainers.image.revision={{.FullCommit}}"
      - "--label=org.opencontainers.image.version={{.Version}}"
    use: buildx
    goarch: amd64
    goos: linux
    dockerfile: ci/Dockerfile.std
    extra_files:
      - "ci/install/"
      - "README.md"
      - "LICENSE.md"
      - "pump.example.conf"
  # Build tykio/tyk-pump-docker-pub, docker.tyk.io/tyk-pump/tyk-pump (arm64)
  - ids:
      - std
    image_templates:
      - "tykio/tyk-pump-docker-pub:{{.Tag}}-arm64"
      - "docker.tyk.io/tyk-pump/tyk-pump:{{.Tag}}-arm64"
    build_flag_templates:
      - "--build-arg=PORTS=80"
      - "--platform=linux/arm64"
      - "--label=org.opencontainers.image.created={{.Date}}"
      - "--label=org.opencontainers.image.title={{.ProjectName}}"
      - "--label=org.opencontainers.image.revision={{.FullCommit}}"
      - "--label=org.opencontainers.image.version={{.Version}}"
    use: buildx
    goarch: arm64
    goos: linux
    dockerfile: ci/Dockerfile.std
    extra_files:
      - "ci/install/"
      - "README.md"
      - "LICENSE.md"
      - "pump.example.conf"
  - ids:
      - std
    image_templates:
      - "tykio/tyk-pump-docker-pub:{{.Tag}}-fips-arm64"
      - "docker.tyk.io/tyk-pump/tyk-pump:{{.Tag}}-fips-arm64"
    build_flag_templates:
      - "--build-arg=PORTS=80"
      - "--platform=linux/arm64"
      - "--label=org.opencontainers.image.created={{.Date}}"
      - "--label=org.opencontainers.image.title={{.ProjectName}}"
      - "--label=org.opencontainers.image.revision={{.FullCommit}}"
      - "--label=org.opencontainers.image.version={{.Version}}"
    use: buildx
    goarch: arm64
    goos: linux
    dockerfile: ci/Dockerfile.std
    extra_files:
      - "ci/install/"
      - "README.md"
      - "LICENSE.md"
      - "pump.example.conf"

docker_manifests:
  - name_template: tykio/tyk-pump-docker-pub:{{ .Tag }}
    image_templates:
      - tykio/tyk-pump-docker-pub:{{ .Tag }}-amd64
      - tykio/tyk-pump-docker-pub:{{ .Tag }}-fips-amd64
      - tykio/tyk-pump-docker-pub:{{ .Tag }}-arm64
      - tykio/tyk-pump-docker-pub:{{ .Tag }}-fips-arm64
  - name_template: tykio/tyk-pump-docker-pub:v{{ .Major }}.{{ .Minor }}{{.Prerelease}}
    image_templates:
      - tykio/tyk-pump-docker-pub:{{ .Tag }}-amd64
      - tykio/tyk-pump-docker-pub:{{ .Tag }}-fips-amd64
      - tykio/tyk-pump-docker-pub:{{ .Tag }}-arm64
      - tykio/tyk-pump-docker-pub:{{ .Tag }}-fips-arm64
  - name_template: tykio/tyk-pump-docker-pub:v{{ .Major }}{{.Prerelease}}
    image_templates:
      - tykio/tyk-pump-docker-pub:{{ .Tag }}-amd64
      - tykio/tyk-pump-docker-pub:{{ .Tag }}-fips-amd64
      - tykio/tyk-pump-docker-pub:{{ .Tag }}-arm64
      - tykio/tyk-pump-docker-pub:{{ .Tag }}-fips-arm64
  - name_template: docker.tyk.io/tyk-pump/tyk-pump:{{ .Tag }}
    image_templates:
      - docker.tyk.io/tyk-pump/tyk-pump:{{ .Tag }}-amd64
      - docker.tyk.io/tyk-pump/tyk-pump:{{ .Tag }}-fips-amd64
      - docker.tyk.io/tyk-pump/tyk-pump:{{ .Tag }}-arm64
      - docker.tyk.io/tyk-pump/tyk-pump:{{ .Tag }}-fips-arm64

nfpms:
  - id: std
    vendor: "Tyk Technologies Ltd"
    homepage: "https://tyk.io"
    maintainer: "Tyk <info@tyk.io>"
    description: Tyk Analytics Pump to move analytics data from Redis to any supported backend (multiple backends can be written to at once).
    package_name: tyk-pump
    file_name_template: "{{ .ConventionalFileName }}"
    builds:
      - std
    formats:
      - deb
      - rpm
    contents:
      - src: "README.md"
        dst: "/opt/share/docs/tyk-pump/README.md"
      - src: "ci/install/*"
        dst: "/opt/tyk-pump/install"
      - src: ci/install/inits/systemd/system/tyk-pump.service
        dst: "/lib/systemd/system/tyk-pump.service"
      - src: ci/install/inits/sysv/init.d/tyk-pump
        dst: "/etc/init.d/tyk-pump"
      - src: "LICENSE.md"
        dst: "/opt/share/docs/tyk-pump/LICENSE.md"
      - src: pump.example.conf
        dst: "/opt/tyk-pump/pump.conf"
        type: "config|noreplace"
    scripts:
      preinstall: "ci/install/before_install.sh"
      postinstall: "ci/install/post_install.sh"
      postremove: "ci/install/post_remove.sh"
    bindir: "/opt/tyk-pump"
    rpm:
      scripts:
        posttrans: ci/install/post_trans.sh
      signature:
        key_file: tyk.io.signing.key
    deb:
      signature:
        key_file: tyk.io.signing.key
        type: origin

<<<<<<< HEAD
=======
  - id: fips
    vendor: "Tyk Technologies Ltd"
    homepage: "https://tyk.io"
    maintainer: "Tyk <info@tyk.io>"
    description: Tyk Analytics Pump to move analytics data from Redis to any supported backend (multiple backends can be written to at once).
    package_name: tyk-pump-fips
    file_name_template: "{{ .ConventionalFileName }}"
    builds:
      - fips-linux
    formats:
      - deb
      - rpm
    contents:
      - src: "README.md"
        dst: "/opt/share/docs/tyk-pump-fips/README.md"
      - src: "ci/install/*"
        dst: "/opt/tyk-pump-fips/install"
      - src: ci/install/inits/systemd/system/tyk-pump.service
        dst: "/lib/systemd/system/tyk-pump.service"
      - src: ci/install/inits/sysv/init.d/tyk-pump
        dst: "/etc/init.d/tyk-pump"
      - src: "LICENSE.md"
        dst: "/opt/share/docs/tyk-pump-fips/LICENSE.md"
      - src: pump.example.conf
        dst: "/opt/tyk-pump/pump.conf"
    scripts:
      preinstall: "ci/install/before_install.sh"
      postinstall: "ci/install/post_install.sh"
      postremove: "ci/install/post_remove.sh"
    bindir: "/opt/tyk-pump/fips"
    rpm:
      scripts:
        posttrans: ci/install/post_trans.sh
      signature:
        key_file: tyk.io.signing.key
    deb:
      signature:
        key_file: tyk.io.signing.key
        type: origin

>>>>>>> 206c1d0b
publishers:
  - name: tyk-pump-unstable
    env:
      - PACKAGECLOUD_TOKEN={{ .Env.PACKAGECLOUD_TOKEN }}
    cmd: packagecloud publish --debvers "{{ .Env.DEBVERS }}" --rpmvers "{{ .Env.RPMVERS }}" tyk/tyk-pump-unstable {{ .ArtifactPath }}

# This disables archives
archives:
  - format: binary
    allow_different_binary_count: true
checksum:
  disable: true
release:
  disable: true
  github:
    owner: TykTechnologies
    name: tyk-pump
  prerelease: auto
  draft: true
  name_template: "{{.ProjectName}}-v{{.Version}}"<|MERGE_RESOLUTION|>--- conflicted
+++ resolved
@@ -191,50 +191,6 @@
       signature:
         key_file: tyk.io.signing.key
         type: origin
-
-<<<<<<< HEAD
-=======
-  - id: fips
-    vendor: "Tyk Technologies Ltd"
-    homepage: "https://tyk.io"
-    maintainer: "Tyk <info@tyk.io>"
-    description: Tyk Analytics Pump to move analytics data from Redis to any supported backend (multiple backends can be written to at once).
-    package_name: tyk-pump-fips
-    file_name_template: "{{ .ConventionalFileName }}"
-    builds:
-      - fips-linux
-    formats:
-      - deb
-      - rpm
-    contents:
-      - src: "README.md"
-        dst: "/opt/share/docs/tyk-pump-fips/README.md"
-      - src: "ci/install/*"
-        dst: "/opt/tyk-pump-fips/install"
-      - src: ci/install/inits/systemd/system/tyk-pump.service
-        dst: "/lib/systemd/system/tyk-pump.service"
-      - src: ci/install/inits/sysv/init.d/tyk-pump
-        dst: "/etc/init.d/tyk-pump"
-      - src: "LICENSE.md"
-        dst: "/opt/share/docs/tyk-pump-fips/LICENSE.md"
-      - src: pump.example.conf
-        dst: "/opt/tyk-pump/pump.conf"
-    scripts:
-      preinstall: "ci/install/before_install.sh"
-      postinstall: "ci/install/post_install.sh"
-      postremove: "ci/install/post_remove.sh"
-    bindir: "/opt/tyk-pump/fips"
-    rpm:
-      scripts:
-        posttrans: ci/install/post_trans.sh
-      signature:
-        key_file: tyk.io.signing.key
-    deb:
-      signature:
-        key_file: tyk.io.signing.key
-        type: origin
-
->>>>>>> 206c1d0b
 publishers:
   - name: tyk-pump-unstable
     env:
