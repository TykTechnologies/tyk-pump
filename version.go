--- conflicted
+++ resolved
@@ -1,7 +1,3 @@
 package main
-<<<<<<< HEAD
-var VERSION string = "v0.4.1.1"
-=======
 
 var VERSION = "v0.4.2"
->>>>>>> 3cf59f1a
