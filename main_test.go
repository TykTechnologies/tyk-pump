package main

import (
	"context"
	"fmt"
<<<<<<< HEAD

=======
	"os"
	"os/signal"
	"sync"
	"syscall"
>>>>>>> 62889cd3
	"testing"
	"time"

	"github.com/TykTechnologies/tyk-pump/analytics"
	"github.com/TykTechnologies/tyk-pump/pumps"
	"github.com/stretchr/testify/assert"
)

type MockedPump struct {
	CounterRequest int
	TurnedOff      bool
	pumps.CommonPumpConfig
}

func (p *MockedPump) GetName() string {
	return "Mocked Pump"
}

func (p *MockedPump) New() pumps.Pump {
	return &MockedPump{}
}
func (p *MockedPump) Init(config interface{}) error {
	return nil
}
func (p *MockedPump) WriteData(ctx context.Context, keys []interface{}) error {
	for range keys {
		p.CounterRequest++
	}
	return nil
}

func (p *MockedPump) Shutdown() error {
	p.TurnedOff = true
	return nil
}

func TestFilterData(t *testing.T) {

	mockedPump := &MockedPump{}

	mockedPump.SetFilters(
		analytics.AnalyticsFilters{
			APIIDs: []string{"api123"},
		},
	)

	keys := make([]interface{}, 3)
	keys[0] = analytics.AnalyticsRecord{APIID: "api111"}
	keys[1] = analytics.AnalyticsRecord{APIID: "api123"}
	keys[2] = analytics.AnalyticsRecord{APIID: "api321"}

	filteredKeys := filterData(mockedPump, keys)
	if len(keys) == len(filteredKeys) {
		t.Fatal("keys and filtered keys have the  same lenght")
	}

}

// TestTrimData check the correct functionality of max_record_size
func TestTrimData(t *testing.T) {
	mockedPump := &MockedPump{}

	loremIpsum := "Lorem ipsum dolor sit amet, consectetur adipiscing elit, sed do eiusmod tempor incididunt ut labore et dolore magna aliqua"

	// key = max_record_size, val = expected output
	testMatrix := map[int]int{
		0:                   len(loremIpsum), // if not set then we should not trim
		5:                   5,               // 5 should be the length of raw response and raw request
		len(loremIpsum) + 1: len(loremIpsum), // if the raw data is smaller than max_record_size, then nothing is trimmed
	}

	keys := make([]interface{}, 1)
	for maxRecordSize, expected := range testMatrix {
		SystemConfig.MaxRecordSize = maxRecordSize

		keys[0] = analytics.AnalyticsRecord{
			APIID:       "api1",
			RawResponse: loremIpsum,
			RawRequest:  loremIpsum,
		}

		filteredKeys := filterData(mockedPump, keys)
		decoded := filteredKeys[0].(analytics.AnalyticsRecord)

		assert.Equal(t, len(decoded.RawRequest), expected)
		assert.Equal(t, len(decoded.RawResponse), expected)
	}
}

func TestOmitDetailsFilterData(t *testing.T) {
	mockedPump := &MockedPump{}
	mockedPump.SetOmitDetailedRecording(true)

	keys := make([]interface{}, 1)
	keys[0] = analytics.AnalyticsRecord{APIID: "api111", RawResponse: "test", RawRequest: "test"}

	filteredKeys := filterData(mockedPump, keys)
	if len(filteredKeys) == 0 {
		t.Fatal("it shouldn't have filtered a key.")
	}
	record := filteredKeys[0].(analytics.AnalyticsRecord)
	if record.RawRequest != "" || record.RawResponse != "" {
		t.Fatal("raw_request  and raw_response should be empty")
	}
}

func TestWriteData(t *testing.T) {
	mockedPump := &MockedPump{}
	Pumps = []pumps.Pump{mockedPump}

	keys := make([]interface{}, 3)
	keys[0] = analytics.AnalyticsRecord{APIID: "api111"}
	keys[1] = analytics.AnalyticsRecord{APIID: "api123"}
	keys[2] = analytics.AnalyticsRecord{APIID: "api321"}

	job := instrument.NewJob("TestJob")

	writeToPumps(keys, job, time.Now(), 2)

	mockedPump = Pumps[0].(*MockedPump)

	if mockedPump.CounterRequest != 3 {
		t.Fatal("MockedPump should have 3 requests")
	}

}

func TestWriteDataWithFilters(t *testing.T) {
	mockedPump := &MockedPump{}
	mockedPump.SetFilters(
		analytics.AnalyticsFilters{
			APIIDs: []string{"api123"},
		},
	)

	Pumps = []pumps.Pump{mockedPump}

	keys := make([]interface{}, 3)
	keys[0] = analytics.AnalyticsRecord{APIID: "api111"}
	keys[1] = analytics.AnalyticsRecord{APIID: "api123"}
	keys[2] = analytics.AnalyticsRecord{APIID: "api321"}

	job := instrument.NewJob("TestJob")

	writeToPumps(keys, job, time.Now(), 2)

	mockedPump = Pumps[0].(*MockedPump)

	if mockedPump.CounterRequest != 1 {
		fmt.Println(mockedPump.CounterRequest)
		t.Fatal("MockedPump with filter should have 3 requests")
	}
}

func TestShutdown(t *testing.T) {
	mockedPump := &MockedPump{}
	mockedPump.SetFilters(
		analytics.AnalyticsFilters{
			APIIDs: []string{"api123"},
		},
	)

	Pumps = []pumps.Pump{mockedPump}

	wg := sync.WaitGroup{}
	wg.Add(1)
	ctx, cancel := context.WithCancel(context.Background())

	go func() {
		for {
			if checkShutdown(ctx, &wg) {
				return
			}
		}
	}()

	termChan := make(chan os.Signal, 1)
	signal.Notify(termChan, os.Interrupt, syscall.SIGINT, syscall.SIGTERM)

	termChan <- os.Interrupt

	<-termChan
	cancel()
	wg.Wait()

	mockedPump = Pumps[0].(*MockedPump)

	if mockedPump.TurnedOff != true {
		t.Fatal("MockedPump should have turned off")
	}
}<|MERGE_RESOLUTION|>--- conflicted
+++ resolved
@@ -3,14 +3,11 @@
 import (
 	"context"
 	"fmt"
-<<<<<<< HEAD
-
-=======
+
 	"os"
 	"os/signal"
 	"sync"
 	"syscall"
->>>>>>> 62889cd3
 	"testing"
 	"time"
 
