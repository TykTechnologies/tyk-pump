package analytics

import (
	"fmt"
	"sort"
	"strconv"
	"strings"
	"time"

	"github.com/TykTechnologies/tyk-pump/logger"
)

var log = logger.GetLogger()

type NetworkStats struct {
<<<<<<< HEAD
	OpenConnections  int64 `json:"open_conn"`
	ClosedConnection int64 `json:"close_conn"`
=======
	OpenConnections  int64 `json:"open_connections"`
	ClosedConnection int64 `json:"closed_connections"`
>>>>>>> b898def6
	BytesIn          int64 `json:"bytes_in"`
	BytesOut         int64 `json:"bytes_out"`
}

type Latency struct {
	Total    int64 `json:"total"`
	Upstream int64 `json:"upstream"`
}

// AnalyticsRecord encodes the details of a request
type AnalyticsRecord struct {
<<<<<<< HEAD
	Method        string       `json:"method" gorm:"column:method"`
	Host          string       `json:"host" gorm:"column:host"`
	Path          string       `json:"path" gorm:"column:path"`
	RawPath       string       `json:"raw_path" gorm:"column:rawpath"`
	ContentLength int64        `json:"content_length" gorm:"column:contentlength"`
	UserAgent     string       `json:"user_agent" gorm:"column:useragent"`
	Day           int          `json:"day" sql:"-"`
	Month         time.Month   `json:"month" sql:"-"`
	Year          int          `json:"year" sql:"-"`
	Hour          int          `json:"hour" sql:"-"`
	ResponseCode  int          `json:"response_code" gorm:"column:responsecode;index"`
	APIKey        string       `json:"api_key" gorm:"column:apikey;index"`
	TimeStamp     time.Time    `json:"timestamp" gorm:"column:timestamp;index"`
	APIVersion    string       `json:"api_version" gorm:"column:apiversion"`
	APIName       string       `json:"api_name" sql:"-"`
	APIID         string       `json:"api_id" gorm:"column:apiid;index"`
	OrgID         string       `json:"org_id" gorm:"column:orgid;index"`
	OauthID       string       `json:"oauth_id" gorm:"column:oauthid;index"`
	RequestTime   int64        `json:"request_time" gorm:"column:requesttime"`
	RawRequest    string       `json:"raw_request" gorm:"column:rawrequest"`
	RawResponse   string       `json:"raw_response" gorm:"column:rawresponse"`
	IPAddress     string       `json:"ip_address" gorm:"column:ipaddress"`
	Geo           GeoData      `json:"geo" gorm:"embedded"`
	Network       NetworkStats `json:"network"`
	Latency       Latency      `json:"latency"`
	Tags          []string     `json:"tags"`
	Alias         string       `json:"alias"`
	TrackPath     bool         `json:"track_path" gorm:"column:trackpath"`
	ExpireAt      time.Time    `bson:"expireAt" json:"expireAt"`
}

func (ar *AnalyticsRecord) TableName() string {
	return "tyk_analytics"
=======
	Method        string       `json:"method"`
	Host          string       `json:"host"`
	Path          string       `json:"path"`
	RawPath       string       `json:"raw_path"`
	ContentLength int64        `json:"content_length"`
	UserAgent     string       `json:"user_agent"`
	Day           int          `json:"day"`
	Month         time.Month   `json:"month"`
	Year          int          `json:"year"`
	Hour          int          `json:"hour"`
	ResponseCode  int          `json:"response_code"`
	APIKey        string       `json:"api_key"`
	TimeStamp     time.Time    `json:"timestamp"`
	APIVersion    string       `json:"api_version"`
	APIName       string       `json:"api_name"`
	APIID         string       `json:"api_id"`
	OrgID         string       `json:"org_id"`
	OauthID       string       `json:"oauth_id"`
	RequestTime   int64        `json:"request_time"`
	RawRequest    string       `json:"raw_request"`
	RawResponse   string       `json:"raw_response"`
	IPAddress     string       `json:"ip_address"`
	Geo           GeoData      `json:"geo"`
	Network       NetworkStats `json:"network_stats"`
	Latency       Latency      `json:"latency"`
	Tags          []string     `json:"tags"`
	Alias         string       `json:"alias"`
	TrackPath     bool         `json:"track_path"`
	ExpireAt      time.Time    `bson:"expireAt" json:"expireAt"`
>>>>>>> b898def6
}

type GeoData struct {
	Country struct {
		ISOCode string `maxminddb:"iso_code" json:"iso_code"`
	} `maxminddb:"country" json:"country"`

	City struct {
		GeoNameID uint              `maxminddb:"geoname_id" json:"geoname_id"`
		Names     map[string]string `maxminddb:"names" json:"names"`
	} `maxminddb:"city" json:"city"`

	Location struct {
		Latitude  float64 `maxminddb:"latitude" json:"latitude"`
		Longitude float64 `maxminddb:"longitude" json:"longitude"`
		TimeZone  string  `maxminddb:"time_zone" json:"time_zone"`
	} `maxminddb:"location" json:"location"`
}

func (n *NetworkStats) GetFieldNames() []string {
	return []string{
		"NetworkStats.OpenConnections",
		"NetworkStats.ClosedConnection",
		"NetworkStats.BytesIn",
		"NetworkStats.BytesOut",
	}
}

func (l *Latency) GetFieldNames() []string {
	return []string{
		"Latency.Total",
		"Latency.Upstream",
	}
}

func (g *GeoData) GetFieldNames() []string {
	return []string{
		"GeoData.Country.ISOCode",
		"GeoData.City.GeoNameID",
		"GeoData.City.Names",
		"GeoData.Location.Latitude",
		"GeoData.Location.Longitude",
		"GeoData.Location.TimeZone",
	}
}

func (a *AnalyticsRecord) GetFieldNames() []string {
	fields := []string{
		"Method",
		"Host",
		"Path",
		"RawPath",
		"ContentLength",
		"UserAgent",
		"Day",
		"Month",
		"Year",
		"Hour",
		"ResponseCode",
		"APIKey",
		"TimeStamp",
		"APIVersion",
		"APIName",
		"APIID",
		"OrgID",
		"OauthID",
		"RequestTime",
		"RawRequest",
		"RawResponse",
		"IPAddress",
	}
	fields = append(fields, a.Geo.GetFieldNames()...)
	fields = append(fields, a.Network.GetFieldNames()...)
	fields = append(fields, a.Latency.GetFieldNames()...)
	return append(fields, "Tags", "Alias", "TrackPath", "ExpireAt")
}

func (n *NetworkStats) GetLineValues() []string {
	fields := []string{}
	fields = append(fields, strconv.FormatUint(uint64(n.OpenConnections), 10))
	fields = append(fields, strconv.FormatUint(uint64(n.ClosedConnection), 10))
	fields = append(fields, strconv.FormatUint(uint64(n.BytesIn), 10))
	return append(fields, strconv.FormatUint(uint64(n.BytesOut), 10))
}

func (l *Latency) GetLineValues() []string {
	fields := []string{}
	fields = append(fields, strconv.FormatUint(uint64(l.Total), 10))
	return append(fields, strconv.FormatUint(uint64(l.Upstream), 10))
}

func (g *GeoData) GetLineValues() []string {
	fields := []string{}
	fields = append(fields, g.Country.ISOCode)
	fields = append(fields, strconv.FormatUint(uint64(g.City.GeoNameID), 10))
	keys := make([]string, 0, len(g.City.Names))
	for k := range g.City.Names {
		keys = append(keys, k)
	}
	sort.Strings(keys)
	var cityNames string
	first := true
	for _, key := range keys {
		keyval := g.City.Names[key]
		if first {
			first = false
			cityNames = fmt.Sprintf("%s:%s", key, keyval)
		} else {
			cityNames = fmt.Sprintf("%s;%s:%s", cityNames, key, keyval)
		}
	}
	fields = append(fields, cityNames)
	fields = append(fields, strconv.FormatUint(uint64(g.Location.Latitude), 10))
	fields = append(fields, strconv.FormatUint(uint64(g.Location.Longitude), 10))
	return append(fields, g.Location.TimeZone)
}

func (a *AnalyticsRecord) GetLineValues() []string {
	fields := []string{}
	fields = append(fields, a.Method, a.Host, a.Path, a.RawPath)
	fields = append(fields, strconv.FormatUint(uint64(a.ContentLength), 10))
	fields = append(fields, a.UserAgent)
	fields = append(fields, strconv.FormatUint(uint64(a.Day), 10))
	fields = append(fields, a.Month.String())
	fields = append(fields, strconv.FormatUint(uint64(a.Year), 10))
	fields = append(fields, strconv.FormatUint(uint64(a.Hour), 10))
	fields = append(fields, strconv.FormatUint(uint64(a.ResponseCode), 10))
	fields = append(fields, a.APIKey)
	fields = append(fields, a.TimeStamp.String())
	fields = append(fields, a.APIVersion, a.APIName, a.APIID, a.OrgID, a.OauthID)
	fields = append(fields, strconv.FormatUint(uint64(a.RequestTime), 10))
	fields = append(fields, a.RawRequest, a.RawResponse, a.IPAddress)
	fields = append(fields, a.Geo.GetLineValues()...)
	fields = append(fields, a.Network.GetLineValues()...)
	fields = append(fields, a.Latency.GetLineValues()...)
	fields = append(fields, strings.Join(a.Tags[:], ";"))
	fields = append(fields, a.Alias)
	fields = append(fields, strconv.FormatBool(a.TrackPath))
	fields = append(fields, a.ExpireAt.String())
	return fields
}<|MERGE_RESOLUTION|>--- conflicted
+++ resolved
@@ -13,13 +13,8 @@
 var log = logger.GetLogger()
 
 type NetworkStats struct {
-<<<<<<< HEAD
-	OpenConnections  int64 `json:"open_conn"`
-	ClosedConnection int64 `json:"close_conn"`
-=======
 	OpenConnections  int64 `json:"open_connections"`
 	ClosedConnection int64 `json:"closed_connections"`
->>>>>>> b898def6
 	BytesIn          int64 `json:"bytes_in"`
 	BytesOut         int64 `json:"bytes_out"`
 }
@@ -31,7 +26,6 @@
 
 // AnalyticsRecord encodes the details of a request
 type AnalyticsRecord struct {
-<<<<<<< HEAD
 	Method        string       `json:"method" gorm:"column:method"`
 	Host          string       `json:"host" gorm:"column:host"`
 	Path          string       `json:"path" gorm:"column:path"`
@@ -65,37 +59,6 @@
 
 func (ar *AnalyticsRecord) TableName() string {
 	return "tyk_analytics"
-=======
-	Method        string       `json:"method"`
-	Host          string       `json:"host"`
-	Path          string       `json:"path"`
-	RawPath       string       `json:"raw_path"`
-	ContentLength int64        `json:"content_length"`
-	UserAgent     string       `json:"user_agent"`
-	Day           int          `json:"day"`
-	Month         time.Month   `json:"month"`
-	Year          int          `json:"year"`
-	Hour          int          `json:"hour"`
-	ResponseCode  int          `json:"response_code"`
-	APIKey        string       `json:"api_key"`
-	TimeStamp     time.Time    `json:"timestamp"`
-	APIVersion    string       `json:"api_version"`
-	APIName       string       `json:"api_name"`
-	APIID         string       `json:"api_id"`
-	OrgID         string       `json:"org_id"`
-	OauthID       string       `json:"oauth_id"`
-	RequestTime   int64        `json:"request_time"`
-	RawRequest    string       `json:"raw_request"`
-	RawResponse   string       `json:"raw_response"`
-	IPAddress     string       `json:"ip_address"`
-	Geo           GeoData      `json:"geo"`
-	Network       NetworkStats `json:"network_stats"`
-	Latency       Latency      `json:"latency"`
-	Tags          []string     `json:"tags"`
-	Alias         string       `json:"alias"`
-	TrackPath     bool         `json:"track_path"`
-	ExpireAt      time.Time    `bson:"expireAt" json:"expireAt"`
->>>>>>> b898def6
 }
 
 type GeoData struct {
