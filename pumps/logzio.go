package pumps

import (
	"context"
	"encoding/json"
	"fmt"
	"os"
	"time"

	"github.com/TykTechnologies/logrus"
	"github.com/TykTechnologies/tyk-pump/analytics"
	lg "github.com/logzio/logzio-go"
	"github.com/mitchellh/mapstructure"
)

const (
	LogzioPumpPrefix = "logzio-pump"
	LogzioPumpName   = "Logzio Pump"

	defaultLogzioCheckDiskSpace = true
	defaultLogzioDiskThreshold  = 98 // represent % of the disk
	defaultLogzioDrainDuration  = "3s"
	defaultLogzioURL            = "https://listener.logz.io:8071"

	minDiskThreshold = 0
	maxDiskThreshold = 100
)

type LogzioPumpConfig struct {
	CheckDiskSpace bool   `mapstructure:"check_disk_space"`
	DiskThreshold  int    `mapstructure:"disk_threshold"`
	DrainDuration  string `mapstructure:"drain_duration"`
	QueueDir       string `mapstructure:"queue_dir"`
	Token          string `mapstructure:"token"`
	URL            string `mapstructure:"url"`
}

func NewLogzioPumpConfig() *LogzioPumpConfig {
	return &LogzioPumpConfig{
		CheckDiskSpace: defaultLogzioCheckDiskSpace,
		DiskThreshold:  defaultLogzioDiskThreshold,
		DrainDuration:  defaultLogzioDrainDuration,
		QueueDir: fmt.Sprintf("%s%s%s%s%d", os.TempDir(), string(os.PathSeparator),
			"logzio-buffer", string(os.PathSeparator), time.Now().UnixNano()),
		URL: defaultLogzioURL,
	}
}

type LogzioPump struct {
	sender  *lg.LogzioSender
	config  *LogzioPumpConfig
<<<<<<< HEAD
	filters analytics.AnalyticsFilters
=======
	timeout int
>>>>>>> eec289fa
}

func NewLogzioClient(conf *LogzioPumpConfig) (*lg.LogzioSender, error) {
	if conf.Token == "" {
		return nil, fmt.Errorf("token is required")
	}

	drainDuration, err := time.ParseDuration(conf.DrainDuration)
	if err != nil {
		return nil, fmt.Errorf("failed to parse drain_duration: %s", err)
	}

	diskThreshold := conf.DiskThreshold
	if diskThreshold < minDiskThreshold || diskThreshold > maxDiskThreshold {
		return nil, fmt.Errorf("threshold has to be between %d and %d", minDiskThreshold, maxDiskThreshold)
	}

	l, err := lg.New(
		conf.Token,
		lg.SetCheckDiskSpace(conf.CheckDiskSpace),
		lg.SetDrainDiskThreshold(conf.DiskThreshold),
		lg.SetDrainDuration(drainDuration),
		lg.SetDebug(os.Stderr),
		lg.SetTempDirectory(conf.QueueDir),
		lg.SetUrl(conf.URL),
	)

	if err != nil {
		return nil, fmt.Errorf("failed to create new logzio sender: %s", err)
	}

	return l, nil
}

func (p *LogzioPump) New() Pump {
	return &LogzioPump{}
}

func (p *LogzioPump) GetName() string {
	return LogzioPumpName
}

func (p *LogzioPump) Init(config interface{}) error {
	p.config = NewLogzioPumpConfig()
	err := mapstructure.Decode(config, p.config)
	if err != nil {
		log.WithFields(logrus.Fields{
			"prefix": LogzioPumpPrefix,
		}).Fatalf("Failed to decode configuration: %s", err)
	}

	log.WithFields(logrus.Fields{
		"prefix": pumpPrefix,
	}).Infof("Initializing %s with the following configuration: %+v", pumpName, p.config)

	p.sender, err = NewLogzioClient(p.config)
	if err != nil {
		return err
	}

	return nil
}

func (p *LogzioPump) WriteData(ctx context.Context, data []interface{}) error {
	log.WithFields(logrus.Fields{
		"prefix": pumpPrefix,
	}).Info("Writing ", len(data), " records")

	for _, v := range data {
		decoded := v.(analytics.AnalyticsRecord)
		mapping := map[string]interface{}{
			"@timestamp":      decoded.TimeStamp,
			"http_method":     decoded.Method,
			"request_uri":     decoded.Path,
			"response_code":   decoded.ResponseCode,
			"api_key":         decoded.APIKey,
			"api_version":     decoded.APIVersion,
			"api_name":        decoded.APIName,
			"api_id":          decoded.APIID,
			"org_id":          decoded.OrgID,
			"oauth_id":        decoded.OauthID,
			"raw_request":     decoded.RawRequest,
			"request_time_ms": decoded.RequestTime,
			"raw_response":    decoded.RawResponse,
			"ip_address":      decoded.IPAddress,
		}

		event, err := json.Marshal(mapping)
		if err != nil {
			return fmt.Errorf("failed to marshal decoded data: %s", err)
		}

		p.sender.Send(event)
	}
	return nil
}

<<<<<<< HEAD
func (p *LogzioPump) SetFilters(filters analytics.AnalyticsFilters) {
	p.filters = filters
}
func (p *LogzioPump) GetFilters() analytics.AnalyticsFilters {
	return p.filters
=======
func (p *LogzioPump) SetTimeout(timeout int) {
	p.timeout = timeout
}

func (p *LogzioPump) GetTimeout() int {
	return p.timeout
>>>>>>> eec289fa
}<|MERGE_RESOLUTION|>--- conflicted
+++ resolved
@@ -49,11 +49,8 @@
 type LogzioPump struct {
 	sender  *lg.LogzioSender
 	config  *LogzioPumpConfig
-<<<<<<< HEAD
 	filters analytics.AnalyticsFilters
-=======
 	timeout int
->>>>>>> eec289fa
 }
 
 func NewLogzioClient(conf *LogzioPumpConfig) (*lg.LogzioSender, error) {
@@ -151,18 +148,16 @@
 	return nil
 }
 
-<<<<<<< HEAD
 func (p *LogzioPump) SetFilters(filters analytics.AnalyticsFilters) {
 	p.filters = filters
 }
 func (p *LogzioPump) GetFilters() analytics.AnalyticsFilters {
 	return p.filters
-=======
+}
 func (p *LogzioPump) SetTimeout(timeout int) {
 	p.timeout = timeout
 }
 
 func (p *LogzioPump) GetTimeout() int {
 	return p.timeout
->>>>>>> eec289fa
 }