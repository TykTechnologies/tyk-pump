package pumps

import (
	"context"
	"encoding/json"
	"fmt"

	"github.com/TykTechnologies/tyk-pump/analytics"

	"github.com/TykTechnologies/logrus"
	"github.com/TykTechnologies/tyk/rpc"
)

const hybridPrefix = "hybrid-pump"

type GroupLoginRequest struct {
	UserKey string
	GroupID string
}

var (
	dispatcherFuncs = map[string]interface{}{
		"Login": func(clientAddr, userKey string) bool {
			return false
		},
		"LoginWithGroup": func(clientAddr string, groupData *GroupLoginRequest) bool {
			return false
		},
		"PurgeAnalyticsData": func(data string) error {
			return nil
		},
		"Ping": func() bool {
			return false
		},
		"PurgeAnalyticsDataAggregated": func(data string) error {
			return nil
		},
	}
)

// HybridPump allows to send analytics to MDCB over RPC
type HybridPump struct {
	aggregated             bool
	trackAllPaths          bool
	storeAnalyticPerMinute bool
	ignoreTagPrefixList    []string
<<<<<<< HEAD
	filters                analytics.AnalyticsFilters
=======
	timeout                int
>>>>>>> eec289fa
}

func (p *HybridPump) GetName() string {
	return "Hybrid pump"
}

func (p *HybridPump) New() Pump {
	return &HybridPump{}
}

func (p *HybridPump) Init(config interface{}) error {
	meta := config.(map[string]interface{})

	// read configuration
	rpcConfig := rpc.Config{}
	if useSSL, ok := meta["use_ssl"]; ok {
		rpcConfig.UseSSL = useSSL.(bool)
	}
	if sslInsecure, ok := meta["ssl_insecure_skip_verify"]; ok {
		rpcConfig.SSLInsecureSkipVerify = sslInsecure.(bool)
	}
	if connStr, ok := meta["connection_string"]; ok {
		rpcConfig.ConnectionString = connStr.(string)
	} else {
		log.WithFields(logrus.Fields{
			"prefix": hybridPrefix,
		}).Fatal("Failed to decode configuration - no connection_string")
	}
	if rpcKey, ok := meta["rpc_key"]; ok {
		rpcConfig.RPCKey = rpcKey.(string)
	}
	if apiKey, ok := meta["api_key"]; ok {
		rpcConfig.APIKey = apiKey.(string)
	}
	if groupID, ok := meta["group_id"]; ok {
		rpcConfig.GroupID = groupID.(string)
	}
	if callTimeout, ok := meta["call_timeout"]; ok {
		rpcConfig.CallTimeout = int(callTimeout.(float64))
	}
	if pingTimeout, ok := meta["ping_timeout"]; ok {
		rpcConfig.PingTimeout = int(pingTimeout.(float64))
	}
	if rpcPoolSize, ok := meta["rpc_pool_size"]; ok {
		rpcConfig.RPCPoolSize = int(rpcPoolSize.(float64))
	}

	connected := rpc.Connect(
		rpcConfig,
		false,
		dispatcherFuncs,
		func(userKey string, groupID string) interface{} {
			return GroupLoginRequest{
				UserKey: userKey,
				GroupID: groupID,
			}
		},
		nil,
		nil,
	)
	if !connected {
		log.WithFields(logrus.Fields{
			"prefix": hybridPrefix,
		}).Fatal("Failed to connect to RPC server")
	}

	// check if we need to send aggregated analytics
	if aggregated, ok := meta["aggregated"]; ok {
		p.aggregated = aggregated.(bool)
	}

	if p.aggregated {
		if trackAllPaths, ok := meta["track_all_paths"]; ok {
			p.trackAllPaths = trackAllPaths.(bool)
		}

		if storeAnalyticPerMinute, ok := meta["store_analytics_per_minute"]; ok {
			p.storeAnalyticPerMinute = storeAnalyticPerMinute.(bool)
		}

		if list, ok := meta["ignore_tag_prefix_list"]; ok {
			ignoreTagPrefixList := list.([]interface{})
			p.ignoreTagPrefixList = make([]string, len(ignoreTagPrefixList))
			for k, v := range ignoreTagPrefixList {
				p.ignoreTagPrefixList[k] = fmt.Sprint(v)
			}
		}

	}

	return nil
}

func (p *HybridPump) WriteData(ctx context.Context, data []interface{}) error {
	if len(data) == 0 {
		return nil
	}

	if _, err := rpc.FuncClientSingleton("Ping", nil); err != nil {
		log.WithFields(logrus.Fields{
			"prefix": hybridPrefix,
		}).WithError(err).Error("Failed to ping RPC server")
		return err
	}

	// do RPC call to server
	if !p.aggregated { // send analytics records as is
		// turn array with analytics records into JSON payload
		jsonData, err := json.Marshal(data)
		if err != nil {
			log.WithFields(logrus.Fields{
				"prefix": hybridPrefix,
			}).WithError(err).Error("Failed to marshal analytics data")
			return err
		}

		if _, err := rpc.FuncClientSingleton("PurgeAnalyticsData", string(jsonData)); err != nil {
			log.WithFields(logrus.Fields{
				"prefix": hybridPrefix,
			}).WithError(err).Error("Failed to call PurgeAnalyticsData")
			return err
		}
	} else { // send aggregated data
		// calculate aggregates
		aggregates := analytics.AggregateData(data, p.trackAllPaths, p.ignoreTagPrefixList, p.storeAnalyticPerMinute)

		// turn map with analytics aggregates into JSON payload
		jsonData, err := json.Marshal(aggregates)
		if err != nil {
			log.WithFields(logrus.Fields{
				"prefix": hybridPrefix,
			}).WithError(err).Error("Failed to marshal analytics aggregates data")
			return err
		}

		if _, err := rpc.FuncClientSingleton("PurgeAnalyticsDataAggregated", string(jsonData)); err != nil {
			log.WithFields(logrus.Fields{
				"prefix": hybridPrefix,
			}).WithError(err).Error("Failed to call PurgeAnalyticsDataAggregated")
			return err
		}
	}

	return nil
}

<<<<<<< HEAD
func (p *HybridPump) SetFilters(filters analytics.AnalyticsFilters) {
	p.filters = filters
}
func (p *HybridPump) GetFilters() analytics.AnalyticsFilters {
	return p.filters
=======
func (p *HybridPump) SetTimeout(timeout int) {
	p.timeout = timeout
}

func (p *HybridPump) GetTimeout() int {
	return p.timeout
>>>>>>> eec289fa
}<|MERGE_RESOLUTION|>--- conflicted
+++ resolved
@@ -44,11 +44,8 @@
 	trackAllPaths          bool
 	storeAnalyticPerMinute bool
 	ignoreTagPrefixList    []string
-<<<<<<< HEAD
 	filters                analytics.AnalyticsFilters
-=======
 	timeout                int
->>>>>>> eec289fa
 }
 
 func (p *HybridPump) GetName() string {
@@ -195,18 +192,16 @@
 	return nil
 }
 
-<<<<<<< HEAD
 func (p *HybridPump) SetFilters(filters analytics.AnalyticsFilters) {
 	p.filters = filters
 }
 func (p *HybridPump) GetFilters() analytics.AnalyticsFilters {
 	return p.filters
-=======
+}
 func (p *HybridPump) SetTimeout(timeout int) {
 	p.timeout = timeout
 }
 
 func (p *HybridPump) GetTimeout() int {
 	return p.timeout
->>>>>>> eec289fa
 }