package pumps

import (
	"context"
	b64 "encoding/base64"
	"errors"
	"sort"
	"strings"
	"time"

	"github.com/kelseyhightower/envconfig"
	"github.com/lonelycode/mgohacks"
	"github.com/mitchellh/mapstructure"
	"gopkg.in/mgo.v2"
	"gopkg.in/mgo.v2/bson"

	"github.com/TykTechnologies/logrus"
	"github.com/TykTechnologies/tyk-pump/analytics"
)

var mongoAggregatePumpPrefix = "PMP_MONGOAGG"
var THRESHOLD_LEN_TAG_LIST = 1000
var COMMON_TAGS_COUNT = 5

type MongoAggregatePump struct {
	dbSession *mgo.Session
	dbConf    *MongoAggregateConf
<<<<<<< HEAD
	filters   analytics.AnalyticsFilters
=======
	timeout   int
>>>>>>> eec289fa
}

type MongoAggregateConf struct {
	MongoURL                   string   `mapstructure:"mongo_url"`
	MongoUseSSL                bool     `mapstructure:"mongo_use_ssl"`
	MongoSSLInsecureSkipVerify bool     `mapstructure:"mongo_ssl_insecure_skip_verify"`
	UseMixedCollection         bool     `mapstructure:"use_mixed_collection"`
	TrackAllPaths              bool     `mapstructure:"track_all_paths"`
	IgnoreTagPrefixList        []string `mapstructure:"ignore_tag_prefix_list"`
	ThresholdLenTagList        int      `mapstructure:"threshold_len_tag_list"`
	StoreAnalyticsPerMinute    bool     `mapstructure:"store_analytics_per_minute"`
}

func (m *MongoAggregatePump) New() Pump {
	newPump := MongoAggregatePump{}
	return &newPump
}

func getListOfCommonPrefix(list []string) []string {
	count := make(map[string]int)
	result := make([]string, 0)
	length := len(list)

	if length == 0 || length == 1 {
		return list
	}

	for i := 0; i < length-1; i++ {
		for j := i + 1; j < length; j++ {
			var prefLen int
			str1 := list[i]
			str2 := list[j]

			if len(str1) > len(str2) {
				prefLen = len(str2)
			} else {
				prefLen = len(str1)
			}

			k := 0
			for k = 0; k < prefLen; k++ {
				if str1[k] != str2[k] {
					if k != 0 {
						count[str1[:k]]++
					}
					break
				}
			}
			if k == prefLen {
				count[str1[:prefLen]]++
			}
		}
	}

	for k := range count {
		result = append(result, k)
	}

	sort.Slice(result, func(i, j int) bool { return count[result[i]] > count[result[j]] })

	return result
}

func printAlert(doc analytics.AnalyticsRecordAggregate, thresholdLenTagList int) {
	var listofTags []string

	for k := range doc.Tags {
		listofTags = append(listofTags, k)
	}

	listOfCommonPrefix := getListOfCommonPrefix(listofTags)

	// list 5 common tag prefix
	l := len(listOfCommonPrefix)
	if l > COMMON_TAGS_COUNT {
		l = COMMON_TAGS_COUNT
	}

	log.Warnf("WARNING: Found more than %v tag entries per document, which may cause performance issues with aggregate logs. List of most common tag-prefix: [%v]. You can ignore these tags using ignore_tag_prefix_list option", thresholdLenTagList, strings.Join(listOfCommonPrefix[:l], ", "))
}

func (m *MongoAggregatePump) doHash(in string) string {
	sEnc := b64.StdEncoding.EncodeToString([]byte(in))
	search := strings.TrimRight(sEnc, "=")
	return search
}

func (m *MongoAggregatePump) GetName() string {
	return "MongoDB Aggregate Pump"
}

func (m *MongoAggregatePump) GetCollectionName(orgid string) (string, error) {
	if orgid == "" {
		return "", errors.New("OrgID cannot be empty")
	}

	return "z_tyk_analyticz_aggregate_" + orgid, nil
}

func (m *MongoAggregatePump) Init(config interface{}) error {
	m.dbConf = &MongoAggregateConf{}
	err := mapstructure.Decode(config, &m.dbConf)

	if err != nil {
		log.WithFields(logrus.Fields{
			"prefix": analytics.MongoAggregatePrefix,
		}).Fatal("Failed to decode configuration: ", err)
	}

	overrideErr := envconfig.Process(mongoAggregatePumpPrefix, m.dbConf)
	if overrideErr != nil {
		log.Error("Failed to process environment variables for mongo aggregate pump: ", overrideErr)
	}

	if m.dbConf.ThresholdLenTagList == 0 {
		m.dbConf.ThresholdLenTagList = THRESHOLD_LEN_TAG_LIST
	}

	m.connect()

	log.WithFields(logrus.Fields{
		"prefix": analytics.MongoAggregatePrefix,
	}).Debug("MongoDB DB CS: ", m.dbConf.MongoURL)

	return nil
}

func (m *MongoAggregatePump) connect() {
	var err error
	var dialInfo *mgo.DialInfo

	dialInfo, err = mongoDialInfo(m.dbConf.MongoURL, m.dbConf.MongoUseSSL, m.dbConf.MongoSSLInsecureSkipVerify)
	if err != nil {
		log.WithFields(logrus.Fields{
			"prefix": mongoPrefix,
		}).Panic("Mongo URL is invalid: ", err)
	}

	m.dbSession, err = mgo.DialWithInfo(dialInfo)
	if err != nil {
		log.WithFields(logrus.Fields{
			"prefix": analytics.MongoAggregatePrefix,
		}).Error("Mongo connection failed:", err)
		time.Sleep(5 * time.Second)
		m.connect()
	}
}

func (m *MongoAggregatePump) ensureIndexes(c *mgo.Collection) error {
	var err error
	ttlIndex := mgo.Index{
		Key:         []string{"expireAt"},
		ExpireAfter: 0,
		Background:  true,
	}

	err = mgohacks.EnsureTTLIndex(c, ttlIndex)
	if err != nil {
		return err
	}

	apiIndex := mgo.Index{
		Key:        []string{"timestamp"},
		Background: true,
	}

	err = c.EnsureIndex(apiIndex)
	if err != nil {
		return err
	}

	orgIndex := mgo.Index{
		Key:        []string{"orgid"},
		Background: true,
	}

	return c.EnsureIndex(orgIndex)
}

func (m *MongoAggregatePump) WriteData(ctx context.Context, data []interface{}) error {
	log.WithFields(logrus.Fields{
		"prefix": analytics.MongoAggregatePrefix,
	}).Debug("Writing ", len(data), " records")

	if m.dbSession == nil {
		log.WithFields(logrus.Fields{
			"prefix": analytics.MongoAggregatePrefix,
		}).Debug("Connecting to analytics store")
		m.connect()
		m.WriteData(ctx, data)
	} else {
		// calculate aggregates
		analyticsPerOrg := analytics.AggregateData(data, m.dbConf.TrackAllPaths, m.dbConf.IgnoreTagPrefixList, m.dbConf.StoreAnalyticsPerMinute)

		// put aggregated data into MongoDB
		for orgID, filteredData := range analyticsPerOrg {
			collectionName, collErr := m.GetCollectionName(orgID)
			if collErr != nil {
				log.WithFields(logrus.Fields{
					"prefix": analytics.MongoAggregatePrefix,
				}).Info("No OrgID for AnalyticsRecord, skipping")
				continue
			}

			thisSession := m.dbSession.Copy()
			defer thisSession.Close()

			analyticsCollection := thisSession.DB("").C(collectionName)
			indexCreateErr := m.ensureIndexes(analyticsCollection)

			if indexCreateErr != nil {
				log.WithFields(logrus.Fields{
					"prefix": analytics.MongoAggregatePrefix,
				}).Error(indexCreateErr)
			}

			query := bson.M{
				"orgid":     filteredData.OrgID,
				"timestamp": filteredData.TimeStamp,
			}

			updateDoc := filteredData.AsChange()

			change := mgo.Change{
				Update:    updateDoc,
				ReturnNew: true,
				Upsert:    true,
			}

			doc := analytics.AnalyticsRecordAggregate{}
			_, err := analyticsCollection.Find(query).Apply(change, &doc)

			if err != nil {
				log.WithFields(logrus.Fields{
					"prefix": analytics.MongoAggregatePrefix,
				}).Error("UPSERT Failure: ", err)
				return m.HandleWriteErr(err)
			}

			// We have the new doc back, lets fix the averages
			avgUpdateDoc := doc.AsTimeUpdate()
			avgChange := mgo.Change{
				Update:    avgUpdateDoc,
				ReturnNew: true,
			}
			withTimeUpdate := analytics.AnalyticsRecordAggregate{}
			_, avgErr := analyticsCollection.Find(query).Apply(avgChange, &withTimeUpdate)

			if m.dbConf.ThresholdLenTagList != -1 && (len(withTimeUpdate.Tags) > m.dbConf.ThresholdLenTagList) {
				printAlert(withTimeUpdate, m.dbConf.ThresholdLenTagList)
			}

			if avgErr != nil {
				log.WithFields(logrus.Fields{
					"prefix": analytics.MongoAggregatePrefix,
				}).Error("AvgUpdate Failure: ", avgErr)
				return m.HandleWriteErr(avgErr)
			}

			if m.dbConf.UseMixedCollection {
				thisData := analytics.AnalyticsRecordAggregate{}
				err := analyticsCollection.Find(query).One(&thisData)
				if err != nil {
					log.Error("Couldn't find query doc!")
				} else {
					m.doMixedWrite(thisData, query)
				}

			}
		}
	}

	return nil
}

func (m *MongoAggregatePump) doMixedWrite(changeDoc analytics.AnalyticsRecordAggregate, query bson.M) {
	thisSession := m.dbSession.Copy()
	defer thisSession.Close()
	analyticsCollection := thisSession.DB("").C(analytics.AgggregateMixedCollectionName)
	m.ensureIndexes(analyticsCollection)

	avgChange := mgo.Change{
		Update:    changeDoc,
		ReturnNew: true,
		Upsert:    true,
	}

	final := analytics.AnalyticsRecordAggregate{}
	_, avgErr := analyticsCollection.Find(query).Apply(avgChange, &final)

	if avgErr != nil {
		log.WithFields(logrus.Fields{
			"prefix": analytics.MongoAggregatePrefix,
		}).Error("Mixed coll upsert failure: ", avgErr)
		m.HandleWriteErr(avgErr)
	}
}

func (m *MongoAggregatePump) HandleWriteErr(err error) error {
	if err != nil {
		log.WithFields(logrus.Fields{
			"prefix": analytics.MongoAggregatePrefix,
		}).Error("Problem inserting or updating to mongo collection: ", err)
		if strings.Contains(err.Error(), "Closed explicitly") || strings.Contains(err.Error(), "EOF") {
			log.WithFields(logrus.Fields{
				"prefix": analytics.MongoAggregatePrefix,
			}).Warning("--> Detected connection failure, reconnecting")
			m.connect()
		}
	}
	return err
}

// WriteUptimeData will pull the data from the in-memory store and drop it into the specified MongoDB collection
func (m *MongoAggregatePump) WriteUptimeData(data []interface{}) {
	log.WithFields(logrus.Fields{
		"prefix": analytics.MongoAggregatePrefix,
	}).Warning("Mongo Aggregate should not be writing uptime data!")
}

<<<<<<< HEAD
func (m *MongoAggregatePump) SetFilters(filters analytics.AnalyticsFilters) {
	m.filters = filters
}
func (m *MongoAggregatePump) GetFilters() analytics.AnalyticsFilters {
	return m.filters
=======
func (m *MongoAggregatePump) SetTimeout(timeout int) {
	m.timeout = timeout
}

func (m *MongoAggregatePump) GetTimeout() int {
	return m.timeout
>>>>>>> eec289fa
}<|MERGE_RESOLUTION|>--- conflicted
+++ resolved
@@ -25,11 +25,8 @@
 type MongoAggregatePump struct {
 	dbSession *mgo.Session
 	dbConf    *MongoAggregateConf
-<<<<<<< HEAD
 	filters   analytics.AnalyticsFilters
-=======
 	timeout   int
->>>>>>> eec289fa
 }
 
 type MongoAggregateConf struct {
@@ -350,18 +347,16 @@
 	}).Warning("Mongo Aggregate should not be writing uptime data!")
 }
 
-<<<<<<< HEAD
 func (m *MongoAggregatePump) SetFilters(filters analytics.AnalyticsFilters) {
 	m.filters = filters
 }
 func (m *MongoAggregatePump) GetFilters() analytics.AnalyticsFilters {
 	return m.filters
-=======
+}
 func (m *MongoAggregatePump) SetTimeout(timeout int) {
 	m.timeout = timeout
 }
 
 func (m *MongoAggregatePump) GetTimeout() int {
 	return m.timeout
->>>>>>> eec289fa
 }