package pumps

import (
	b64 "encoding/base64"
	"errors"
	"sort"
	"strings"
	"time"

	"github.com/kelseyhightower/envconfig"
	"github.com/lonelycode/mgohacks"
	"github.com/mitchellh/mapstructure"
	"gopkg.in/mgo.v2"
	"gopkg.in/mgo.v2/bson"

	"github.com/TykTechnologies/logrus"
	"github.com/TykTechnologies/tyk-pump/analytics"
)

var mongoAggregatePumpPrefix = "PMP_MONGOAGG"
var THRESHOLD_LEN_TAG_LIST = 1000
var COMMON_TAGS_COUNT = 5

type MongoAggregatePump struct {
	dbSession *mgo.Session
	dbConf    *MongoAggregateConf
}

type MongoAggregateConf struct {
<<<<<<< HEAD
	MongoURL                   string `mapstructure:"mongo_url"`
	MongoUseSSL                bool   `mapstructure:"mongo_use_ssl"`
	MongoSSLInsecureSkipVerify bool   `mapstructure:"mongo_ssl_insecure_skip_verify"`
	UseMixedCollection         bool   `mapstructure:"use_mixed_collection"`
	TrackAllPaths              bool   `mapstructure:"track_all_paths"`
	StoreAnalyticsPerMinute    bool   `mapstructure:"store_analytics_per_minute"`
=======
	MongoURL                   string   `mapstructure:"mongo_url"`
	MongoUseSSL                bool     `mapstructure:"mongo_use_ssl"`
	MongoSSLInsecureSkipVerify bool     `mapstructure:"mongo_ssl_insecure_skip_verify"`
	UseMixedCollection         bool     `mapstructure:"use_mixed_collection"`
	TrackAllPaths              bool     `mapstructure:"track_all_paths"`
	IgnoreTagPrefixList        []string `mapstructure:"ignore_tag_prefix_list"`
	ThresholdLenTagList        int      `mapstructure:"threshold_len_tag_list"`
>>>>>>> 6a1381ce
}

func (m *MongoAggregatePump) New() Pump {
	newPump := MongoAggregatePump{}
	return &newPump
}

func getListOfCommonPrefix(list []string) []string {
	count := make(map[string]int)
	result := make([]string, 0)
	length := len(list)

	if length == 0 || length == 1 {
		return list
	}

	for i := 0; i < length-1; i++ {
		for j := i + 1; j < length; j++ {
			var prefLen int
			str1 := list[i]
			str2 := list[j]

			if len(str1) > len(str2) {
				prefLen = len(str2)
			} else {
				prefLen = len(str1)
			}

			k := 0
			for k = 0; k < prefLen; k++ {
				if str1[k] != str2[k] {
					if k != 0 {
						count[str1[:k]]++
					}
					break
				}
			}
			if k == prefLen {
				count[str1[:prefLen]]++
			}
		}
	}

	for k := range count {
		result = append(result, k)
	}

	sort.Slice(result, func(i, j int) bool { return count[result[i]] > count[result[j]] })

	return result
}

func printAlert(doc analytics.AnalyticsRecordAggregate, thresholdLenTagList int) {
	var listofTags []string

	for k := range doc.Tags {
		listofTags = append(listofTags, k)
	}

	listOfCommonPrefix := getListOfCommonPrefix(listofTags)

	// list 5 common tag prefix
	l := len(listOfCommonPrefix)
	if l > COMMON_TAGS_COUNT {
		l = COMMON_TAGS_COUNT
	}

	log.Warnf("WARNING: Found more that %v tag entries per document, which may cause performance issues with aggregate logs. List of most common tag-prefix: %v. You can ignore these tags using ignore_tag_prefix_list option", thresholdLenTagList, listOfCommonPrefix[:l])
}

func (m *MongoAggregatePump) doHash(in string) string {
	sEnc := b64.StdEncoding.EncodeToString([]byte(in))
	search := strings.TrimRight(sEnc, "=")
	return search
}

func (m *MongoAggregatePump) GetName() string {
	return "MongoDB Aggregate Pump"
}

func (m *MongoAggregatePump) GetCollectionName(orgid string) (string, error) {
	if orgid == "" {
		return "", errors.New("OrgID cannot be empty")
	}

	return "z_tyk_analyticz_aggregate_" + orgid, nil
}

func (m *MongoAggregatePump) Init(config interface{}) error {
	m.dbConf = &MongoAggregateConf{}
	err := mapstructure.Decode(config, &m.dbConf)

	if err != nil {
		log.WithFields(logrus.Fields{
			"prefix": analytics.MongoAggregatePrefix,
		}).Fatal("Failed to decode configuration: ", err)
	}

	overrideErr := envconfig.Process(mongoAggregatePumpPrefix, m.dbConf)
	if overrideErr != nil {
		log.Error("Failed to process environment variables for mongo aggregate pump: ", overrideErr)
	}

	if m.dbConf.ThresholdLenTagList == 0 {
		m.dbConf.ThresholdLenTagList = THRESHOLD_LEN_TAG_LIST
	}

	m.connect()

	log.WithFields(logrus.Fields{
		"prefix": analytics.MongoAggregatePrefix,
	}).Debug("MongoDB DB CS: ", m.dbConf.MongoURL)

	return nil
}

func (m *MongoAggregatePump) connect() {
	var err error
	var dialInfo *mgo.DialInfo

	dialInfo, err = mongoDialInfo(m.dbConf.MongoURL, m.dbConf.MongoUseSSL, m.dbConf.MongoSSLInsecureSkipVerify)
	if err != nil {
		log.WithFields(logrus.Fields{
			"prefix": mongoPrefix,
		}).Panic("Mongo URL is invalid: ", err)
	}

	m.dbSession, err = mgo.DialWithInfo(dialInfo)
	if err != nil {
		log.WithFields(logrus.Fields{
			"prefix": analytics.MongoAggregatePrefix,
		}).Error("Mongo connection failed:", err)
		time.Sleep(5 * time.Second)
		m.connect()
	}
}

func (m *MongoAggregatePump) ensureIndexes(c *mgo.Collection) error {
	var err error
	ttlIndex := mgo.Index{
		Key:         []string{"expireAt"},
		ExpireAfter: 0,
		Background:  true,
	}

	err = mgohacks.EnsureTTLIndex(c, ttlIndex)
	if err != nil {
		return err
	}

	apiIndex := mgo.Index{
		Key:        []string{"timestamp"},
		Background: true,
	}

	err = c.EnsureIndex(apiIndex)
	if err != nil {
		return err
	}

	orgIndex := mgo.Index{
		Key:        []string{"orgid"},
		Background: true,
	}

	return c.EnsureIndex(orgIndex)
}

func (m *MongoAggregatePump) WriteData(data []interface{}) error {
	log.WithFields(logrus.Fields{
		"prefix": analytics.MongoAggregatePrefix,
	}).Debug("Writing ", len(data), " records")

	if m.dbSession == nil {
		log.WithFields(logrus.Fields{
			"prefix": analytics.MongoAggregatePrefix,
		}).Debug("Connecting to analytics store")
		m.connect()
		m.WriteData(data)
	} else {
		// calculate aggregates
<<<<<<< HEAD
		analyticsPerOrg := analytics.AggregateData(data, m.dbConf.TrackAllPaths, m.dbConf.StoreAnalyticsPerMinute)
=======
		analyticsPerOrg := analytics.AggregateData(data, m.dbConf.TrackAllPaths, m.dbConf.IgnoreTagPrefixList)
>>>>>>> 6a1381ce

		// put aggregated data into MongoDB
		for orgID, filteredData := range analyticsPerOrg {
			collectionName, collErr := m.GetCollectionName(orgID)
			if collErr != nil {
				log.WithFields(logrus.Fields{
					"prefix": analytics.MongoAggregatePrefix,
				}).Info("No OrgID for AnalyticsRecord, skipping")
				continue
			}

			thisSession := m.dbSession.Copy()
			defer thisSession.Close()

			analyticsCollection := thisSession.DB("").C(collectionName)
			indexCreateErr := m.ensureIndexes(analyticsCollection)

			if indexCreateErr != nil {
				log.WithFields(logrus.Fields{
					"prefix": analytics.MongoAggregatePrefix,
				}).Error(indexCreateErr)
			}

			query := bson.M{
				"orgid":     filteredData.OrgID,
				"timestamp": filteredData.TimeStamp,
			}

			updateDoc := filteredData.AsChange()

			change := mgo.Change{
				Update:    updateDoc,
				ReturnNew: true,
				Upsert:    true,
			}

			doc := analytics.AnalyticsRecordAggregate{}
			_, err := analyticsCollection.Find(query).Apply(change, &doc)

			if err != nil {
				log.WithFields(logrus.Fields{
					"prefix": analytics.MongoAggregatePrefix,
				}).Error("UPSERT Failure: ", err)
				return m.HandleWriteErr(err)
			}

			// We have the new doc back, lets fix the averages
			avgUpdateDoc := doc.AsTimeUpdate()
			avgChange := mgo.Change{
				Update:    avgUpdateDoc,
				ReturnNew: true,
			}
			withTimeUpdate := analytics.AnalyticsRecordAggregate{}
			_, avgErr := analyticsCollection.Find(query).Apply(avgChange, &withTimeUpdate)

			if m.dbConf.ThresholdLenTagList != -1 && (len(withTimeUpdate.Tags) > m.dbConf.ThresholdLenTagList) {
				printAlert(withTimeUpdate, m.dbConf.ThresholdLenTagList)
			}

			if avgErr != nil {
				log.WithFields(logrus.Fields{
					"prefix": analytics.MongoAggregatePrefix,
				}).Error("AvgUpdate Failure: ", avgErr)
				return m.HandleWriteErr(avgErr)
			}

			if m.dbConf.UseMixedCollection {
				thisData := analytics.AnalyticsRecordAggregate{}
				err := analyticsCollection.Find(query).One(&thisData)
				if err != nil {
					log.Error("Couldn't find query doc!")
				} else {
					m.doMixedWrite(thisData, query)
				}

			}
		}
	}

	return nil
}

func (m *MongoAggregatePump) doMixedWrite(changeDoc analytics.AnalyticsRecordAggregate, query bson.M) {
	thisSession := m.dbSession.Copy()
	defer thisSession.Close()
	analyticsCollection := thisSession.DB("").C(analytics.AgggregateMixedCollectionName)
	m.ensureIndexes(analyticsCollection)

	avgChange := mgo.Change{
		Update:    changeDoc,
		ReturnNew: true,
		Upsert:    true,
	}

	final := analytics.AnalyticsRecordAggregate{}
	_, avgErr := analyticsCollection.Find(query).Apply(avgChange, &final)

	if avgErr != nil {
		log.WithFields(logrus.Fields{
			"prefix": analytics.MongoAggregatePrefix,
		}).Error("Mixed coll upsert failure: ", avgErr)
		m.HandleWriteErr(avgErr)
	}
}

func (m *MongoAggregatePump) HandleWriteErr(err error) error {
	if err != nil {
		log.WithFields(logrus.Fields{
			"prefix": analytics.MongoAggregatePrefix,
		}).Error("Problem inserting or updating to mongo collection: ", err)
		if strings.Contains(err.Error(), "Closed explicitly") || strings.Contains(err.Error(), "EOF") {
			log.WithFields(logrus.Fields{
				"prefix": analytics.MongoAggregatePrefix,
			}).Warning("--> Detected connection failure, reconnecting")
			m.connect()
		}
	}
	return err
}

// WriteUptimeData will pull the data from the in-memory store and drop it into the specified MongoDB collection
func (m *MongoAggregatePump) WriteUptimeData(data []interface{}) {
	log.WithFields(logrus.Fields{
		"prefix": analytics.MongoAggregatePrefix,
	}).Warning("Mongo Aggregate should not be writing uptime data!")
}<|MERGE_RESOLUTION|>--- conflicted
+++ resolved
@@ -27,14 +27,6 @@
 }
 
 type MongoAggregateConf struct {
-<<<<<<< HEAD
-	MongoURL                   string `mapstructure:"mongo_url"`
-	MongoUseSSL                bool   `mapstructure:"mongo_use_ssl"`
-	MongoSSLInsecureSkipVerify bool   `mapstructure:"mongo_ssl_insecure_skip_verify"`
-	UseMixedCollection         bool   `mapstructure:"use_mixed_collection"`
-	TrackAllPaths              bool   `mapstructure:"track_all_paths"`
-	StoreAnalyticsPerMinute    bool   `mapstructure:"store_analytics_per_minute"`
-=======
 	MongoURL                   string   `mapstructure:"mongo_url"`
 	MongoUseSSL                bool     `mapstructure:"mongo_use_ssl"`
 	MongoSSLInsecureSkipVerify bool     `mapstructure:"mongo_ssl_insecure_skip_verify"`
@@ -42,7 +34,7 @@
 	TrackAllPaths              bool     `mapstructure:"track_all_paths"`
 	IgnoreTagPrefixList        []string `mapstructure:"ignore_tag_prefix_list"`
 	ThresholdLenTagList        int      `mapstructure:"threshold_len_tag_list"`
->>>>>>> 6a1381ce
+	StoreAnalyticsPerMinute    bool     `mapstructure:"store_analytics_per_minute"`
 }
 
 func (m *MongoAggregatePump) New() Pump {
@@ -224,11 +216,7 @@
 		m.WriteData(data)
 	} else {
 		// calculate aggregates
-<<<<<<< HEAD
-		analyticsPerOrg := analytics.AggregateData(data, m.dbConf.TrackAllPaths, m.dbConf.StoreAnalyticsPerMinute)
-=======
-		analyticsPerOrg := analytics.AggregateData(data, m.dbConf.TrackAllPaths, m.dbConf.IgnoreTagPrefixList)
->>>>>>> 6a1381ce
+		analyticsPerOrg := analytics.AggregateData(data, m.dbConf.TrackAllPaths, m.dbConf.IgnoreTagPrefixList, m.dbConf.StoreAnalyticsPerMinute)
 
 		// put aggregated data into MongoDB
 		for orgID, filteredData := range analyticsPerOrg {
