package pumps

import (
	"context"
	"encoding/json"
	"strings"
	"time"

	"github.com/mitchellh/mapstructure"
	"github.com/quipo/statsd"

	"github.com/TykTechnologies/logrus"
	"github.com/TykTechnologies/tyk-pump/analytics"
)

type StatsdPump struct {
	dbConf  *StatsdConf
<<<<<<< HEAD
	filters analytics.AnalyticsFilters
=======
	timeout int
>>>>>>> eec289fa
}

var statsdPrefix = "statsd-pump"

type StatsdConf struct {
	Address string   `mapstructure:"address"`
	Fields  []string `mapstructure:"fields"`
	Tags    []string `mapstructure:"tags"`
}

func (s *StatsdPump) New() Pump {
	newPump := StatsdPump{}
	return &newPump
}

func (s *StatsdPump) GetName() string {
	return "Statsd Pump"
}

func (s *StatsdPump) Init(config interface{}) error {
	s.dbConf = &StatsdConf{}
	err := mapstructure.Decode(config, &s.dbConf)

	if err != nil {
		log.WithFields(logrus.Fields{
			"prefix": statsdPrefix,
		}).Fatal("Failed to decode configuration: ", err)
	}

	s.connect()

	log.WithFields(logrus.Fields{
		"prefix": statsdPrefix,
	}).Debug("StatsD CS: ", s.dbConf.Address)

	return nil
}

func (s *StatsdPump) connect() *statsd.StatsdClient {

	client := statsd.NewStatsdClient(s.dbConf.Address, "")

	for {
		log.WithField("prefix", statsdPrefix).Debug("connecting to statsD...")

		if err := client.CreateSocket(); err != nil {
			log.WithField("prefix", statsdPrefix).Error("statsD connection failed retrying in 5 seconds:", err)
			time.Sleep(5 * time.Second)

			continue
		}

		log.WithField("prefix", statsdPrefix).Debug("statsD connection successful...")

		return client
	}
}

func (s *StatsdPump) WriteData(ctx context.Context, data []interface{}) error {

	if len(data) == 0 {
		return nil
	}

	client := s.connect()
	defer client.Close()

	for _, v := range data {
		// Convert to AnalyticsRecord
		decoded := v.(analytics.AnalyticsRecord)

		// Format TimeStamp to Unix Time
		unixTime := time.Unix(decoded.TimeStamp.Unix(), 0)

		// Replace : to -
		sanitizedTime := strings.Replace(unixTime.String(), ":", "-", -1)

		// Remove the last splash after path
		decoded.Path = strings.TrimRight(decoded.Path, "/")

		mapping := map[string]interface{}{
			"path":          decoded.Method + decoded.Path,
			"response_code": decoded.ResponseCode,
			"api_key":       decoded.APIKey,
			"time_stamp":    sanitizedTime,
			"api_version":   decoded.APIVersion,
			"api_name":      decoded.APIName,
			"api_id":        decoded.APIID,
			"org_id":        decoded.OrgID,
			"oauth_id":      decoded.OauthID,
			"raw_request":   decoded.RawRequest,
			"request_time":  decoded.RequestTime,
			"raw_response":  decoded.RawResponse,
			"ip_address":    decoded.IPAddress,
		}

		// Combine tags
		var metricTags string
		for i, t := range s.dbConf.Tags {
			var tag string
			b, err := json.Marshal(mapping[t])
			if err != nil {
				tag = ""
			} else {
				tag = string(b)
				// Lowercase
				tag = strings.ToLower(tag)
			}

			if i != len(s.dbConf.Tags)-1 {
				metricTags += tag + "."
			} else {
				metricTags += tag
			}
		}

		// Sanitize quotes and empty string
		metricTags = strings.Replace(metricTags, "\"", "", -1)
		metricTags = strings.Replace(metricTags, " ", "", -1)

		// For each field, create metric calculation
		// Everybody has their own implementation here
		for _, f := range s.dbConf.Fields {
			if f == "request_time" {
				metric := f + "." + metricTags
				client.Timing(metric, mapping[f].(int64))
			}
		}
	}
	return nil
}

<<<<<<< HEAD
func (s *StatsdPump) SetFilters(filters analytics.AnalyticsFilters) {
	s.filters = filters
}
func (s *StatsdPump) GetFilters() analytics.AnalyticsFilters {
	return s.filters
=======
func (s *StatsdPump) SetTimeout(timeout int) {
	s.timeout = timeout
}

func (s *StatsdPump) GetTimeout() int {
	return s.timeout
>>>>>>> eec289fa
}<|MERGE_RESOLUTION|>--- conflicted
+++ resolved
@@ -15,11 +15,8 @@
 
 type StatsdPump struct {
 	dbConf  *StatsdConf
-<<<<<<< HEAD
 	filters analytics.AnalyticsFilters
-=======
 	timeout int
->>>>>>> eec289fa
 }
 
 var statsdPrefix = "statsd-pump"
@@ -152,18 +149,16 @@
 	return nil
 }
 
-<<<<<<< HEAD
 func (s *StatsdPump) SetFilters(filters analytics.AnalyticsFilters) {
 	s.filters = filters
 }
 func (s *StatsdPump) GetFilters() analytics.AnalyticsFilters {
 	return s.filters
-=======
+}
 func (s *StatsdPump) SetTimeout(timeout int) {
 	s.timeout = timeout
 }
 
 func (s *StatsdPump) GetTimeout() int {
 	return s.timeout
->>>>>>> eec289fa
 }