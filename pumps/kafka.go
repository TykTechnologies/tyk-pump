--- conflicted
+++ resolved
@@ -4,23 +4,21 @@
 	"context"
 	"crypto/tls"
 	"encoding/json"
+	"time"
+
 	"github.com/TykTechnologies/logrus"
 	"github.com/TykTechnologies/tyk-pump/analytics"
 	"github.com/mitchellh/mapstructure"
 	"github.com/segmentio/kafka-go"
 	"github.com/segmentio/kafka-go/snappy"
-	"time"
 )
 
 type KafkaPump struct {
 	kafkaConf    *KafkaConf
 	writerConfig kafka.WriterConfig
 	log          *logrus.Entry
-<<<<<<< HEAD
 	filters      analytics.AnalyticsFilters
-=======
 	timeout      int
->>>>>>> eec289fa
 }
 
 type Json map[string]interface{}
@@ -143,16 +141,6 @@
 func (k *KafkaPump) write(ctx context.Context, messages []kafka.Message) error {
 	kafkaWriter := kafka.NewWriter(k.writerConfig)
 	defer kafkaWriter.Close()
-<<<<<<< HEAD
-	return kafkaWriter.WriteMessages(context.Background(), messages...)
-}
-
-func (k *KafkaPump) SetFilters(filters analytics.AnalyticsFilters) {
-	k.filters = filters
-}
-func (k *KafkaPump) GetFilters() analytics.AnalyticsFilters {
-	return k.filters
-=======
 	return kafkaWriter.WriteMessages(ctx, messages...)
 }
 
@@ -162,5 +150,11 @@
 
 func (k *KafkaPump) GetTimeout() int {
 	return k.timeout
->>>>>>> eec289fa
+}
+
+func (k *KafkaPump) SetFilters(filters analytics.AnalyticsFilters) {
+	k.filters = filters
+}
+func (k *KafkaPump) GetFilters() analytics.AnalyticsFilters {
+	return k.filters
 }