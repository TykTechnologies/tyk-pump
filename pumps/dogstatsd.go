--- conflicted
+++ resolved
@@ -25,11 +25,8 @@
 	conf    *DogStatsdConf
 	client  *statsd.Client
 	log     *logrus.Entry
-<<<<<<< HEAD
 	filters analytics.AnalyticsFilters
-=======
 	timeout int
->>>>>>> eec289fa
 }
 
 type DogStatsdConf struct {
@@ -153,18 +150,16 @@
 	return nil
 }
 
-<<<<<<< HEAD
 func (s *DogStatsdPump) SetFilters(filters analytics.AnalyticsFilters) {
 	s.filters = filters
 }
 func (s *DogStatsdPump) GetFilters() analytics.AnalyticsFilters {
 	return s.filters
-=======
+}
 func (s *DogStatsdPump) SetTimeout(timeout int) {
 	s.timeout = timeout
 }
 
 func (s *DogStatsdPump) GetTimeout() int {
 	return s.timeout
->>>>>>> eec289fa
 }