--- conflicted
+++ resolved
@@ -15,11 +15,8 @@
 type GraylogPump struct {
 	client  *gelf.Gelf
 	conf    *GraylogConf
-<<<<<<< HEAD
 	filters analytics.AnalyticsFilters
-=======
 	timeout int
->>>>>>> eec289fa
 }
 
 type GraylogConf struct {
@@ -155,18 +152,18 @@
 	return nil
 }
 
-<<<<<<< HEAD
 func (p *GraylogPump) SetFilters(filters analytics.AnalyticsFilters) {
 	p.filters = filters
 }
+
 func (p *GraylogPump) GetFilters() analytics.AnalyticsFilters {
 	return p.filters
-=======
+}
+
 func (p *GraylogPump) SetTimeout(timeout int) {
 	p.timeout = timeout
 }
 
 func (p *GraylogPump) GetTimeout() int {
 	return p.timeout
->>>>>>> eec289fa
 }