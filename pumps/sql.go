package pumps

import (
	"context"
	"errors"

	"github.com/TykTechnologies/tyk-pump/analytics"

	"github.com/mitchellh/mapstructure"

	"gorm.io/driver/mysql"
	"gorm.io/driver/postgres"
	"gorm.io/driver/sqlite"
	"gorm.io/gorm"
	gorm_logger "gorm.io/gorm/logger"
)

type PostgresConfig struct {
	// disables implicit prepared statement usage
	PreferSimpleProtocol bool `json:"prefer_simple_protocol" mapstructure:"prefer_simple_protocol"`
}

type MysqlConfig struct {
	// default size for string fields. By default set to: 256
	DefaultStringSize uint `json:"default_string_size" mapstructure:"default_string_size"`
	// disable datetime precision, which not supported before MySQL 5.6
	DisableDatetimePrecision bool `json:"disable_datetime_precision" mapstructure:"disable_datetime_precision"`
	// drop & create when rename index, rename index not supported before MySQL 5.7, MariaDB
	DontSupportRenameIndex bool `json:"dont_support_rename_index" mapstructure:"dont_support_rename_index"`
	// `change` when rename column, rename column not supported before MySQL 8, MariaDB
	DontSupportRenameColumn bool `json:"dont_support_rename_column" mapstructure:"dont_support_rename_column"`
	// auto configure based on currently MySQL version
	SkipInitializeWithVersion bool `json:"skip_initialize_with_version" mapstructure:"skip_initialize_with_version"`
}

type SQLPump struct {
	CommonPumpConfig

	SQLConf *SQLConf

	db      *gorm.DB
	dbType  string
	dialect gorm.Dialector
}

type SQLConf struct {
<<<<<<< HEAD
	EnvPrefix     string         `mapstructure:"meta_env_prefix"`
	Type          string         `json:"type" mapstructure:"type"`
	DSN           string         `json:"dsn" mapstructure:"dsn"`
	Postgres      PostgresConfig `json:"postgres" mapstructure:"postgres"`
	Mysql         MysqlConfig    `json:"mysql" mapstructure:"mysql"`
	TableSharding bool           `json:"table_sharding" mapstructure:"table_sharding"`
	LogLevel      string         `json:"log_level" mapstructure:"log_level"`
=======
	EnvPrefix        string         `mapstructure:"meta_env_prefix"`
	Type             string         `json:"type" mapstructure:"type"`
	ConnectionString string         `json:"connection_string" mapstructure:"connection_string"`
	Postgres         PostgresConfig `json:"postgres" mapstructure:"postgres"`
	Mysql            MysqlConfig    `json:"mysql" mapstructure:"mysql"`
	TableSharding    bool           `json:"table_sharding" mapstructure:"table_sharding"`
>>>>>>> d6115785
}

func Dialect(cfg *SQLConf) (gorm.Dialector, error) {
	switch cfg.Type {
	case "sqlite":
		if cfg.ConnectionString == "" {
			log.Warning("`meta.connection_string` is empty. Falling back to in-memory storage. Warning: All data will be lost on process restart.")
			cfg.ConnectionString = "file::memory:?cache=shared"
		}

		return sqlite.Open(cfg.ConnectionString), nil
	case "postgres":
		// Example connection_string: `"host=localhost user=gorm password=gorm DB.name=gorm port=9920 sslmode=disable TimeZone=Asia/Shanghai"`
		return postgres.New(postgres.Config{
			DSN:                  cfg.ConnectionString,
			PreferSimpleProtocol: cfg.Postgres.PreferSimpleProtocol,
		}), nil
	case "mysql":
		return mysql.New(mysql.Config{
			DSN:                       cfg.ConnectionString,
			DefaultStringSize:         cfg.Mysql.DefaultStringSize,
			DisableDatetimePrecision:  cfg.Mysql.DisableDatetimePrecision,
			DontSupportRenameIndex:    cfg.Mysql.DontSupportRenameIndex,
			DontSupportRenameColumn:   cfg.Mysql.DontSupportRenameColumn,
			SkipInitializeWithVersion: cfg.Mysql.SkipInitializeWithVersion,
		}), nil
	default:
		return nil, errors.New("Unsupported `config_storage.type` value:" + cfg.Type)
	}
}

var SQLPrefix = "SQL-pump"
var SQLDefaultENV = PUMPS_ENV_PREFIX + "_SQL" + PUMPS_ENV_META_PREFIX

func (c *SQLPump) New() Pump {
	newPump := SQLPump{}
	return &newPump
}

func (c *SQLPump) GetName() string {
	return "SQL Pump"
}

func (c *SQLPump) GetEnvPrefix() string {
	return c.SQLConf.EnvPrefix
}

func (c *SQLPump) Init(conf interface{}) error {
	c.SQLConf = &SQLConf{}
	c.log = log.WithField("prefix", SQLPrefix)

	err := mapstructure.Decode(conf, &c.SQLConf)
	if err != nil {
		c.log.Error("Failed to decode configuration: ", err)
		return err
	}

	processPumpEnvVars(c, c.log, c.SQLConf, SQLDefaultENV)

	logLevel := gorm_logger.Silent

	switch c.SQLConf.LogLevel {
	case "debug":
		logLevel = gorm_logger.Info
	case "info":
		logLevel = gorm_logger.Warn
	case "warning":
		logLevel = gorm_logger.Error
	}

	dialect, errDialect := Dialect(c.SQLConf)
	if errDialect != nil {
		c.log.Error(errDialect)
		return errDialect
	}

	db, err := gorm.Open(dialect, &gorm.Config{
		AutoEmbedd:  true,
		UseJSONTags: true,
		Logger:      gorm_logger.Default.LogMode(logLevel),
	})

	if err != nil {
		c.log.Error(err)
		return err
	}
	c.db = db

	if !c.SQLConf.TableSharding {
		c.db.Table("tyk_analytics").AutoMigrate(&analytics.AnalyticsRecord{})
	}

	c.log.Debug("SQL Initialized")
	return nil
}

func (c *SQLPump) WriteData(ctx context.Context, data []interface{}) error {
	c.log.Debug("Attempting to write ", len(data), " records...")

	var typedData []*analytics.AnalyticsRecord

	batch := 500
	newBatch := false
	for i, r := range data {
		rec := r.(analytics.AnalyticsRecord)
		typedData = append(typedData, &rec)

		if c.SQLConf.TableSharding && !newBatch && typedData[0].TimeStamp.Format("20060102") < rec.TimeStamp.Format("20060102") {
			batch = i
			newBatch = true
		}
	}

	if c.SQLConf.TableSharding && len(typedData) > 0 {
		// Check first and last record, to ensure that we will not hit issue when hour is changing
		table := "tyk_analytics_" + typedData[0].TimeStamp.Format("20060102")
		if !c.db.Migrator().HasTable(table) {
			c.db.Table(table).AutoMigrate(&analytics.AnalyticsRecord{})
		}

		table = "tyk_analytics_" + typedData[len(typedData)-1].TimeStamp.Format("20060102")
		if !c.db.Migrator().HasTable(table) {
			c.db.Table(table).AutoMigrate(&analytics.AnalyticsRecord{})
		}
	}

	for i := 0; i < len(typedData); i += batch {
		j := i + batch
		if j > len(typedData) {
			j = len(typedData)
		}

		resp := c.db

		if c.SQLConf.TableSharding {
			table := "tyk_analytics_" + typedData[i].TimeStamp.Format("20060102")
			resp = resp.Table(table)
		}

		resp = resp.WithContext(ctx).Create(typedData[i:j])
		if resp.Error != nil {
			c.log.Error(resp.Error)
			return resp.Error
		}
	}

	c.log.Info("Purged ", len(data), " records...")

	return nil
}<|MERGE_RESOLUTION|>--- conflicted
+++ resolved
@@ -44,22 +44,13 @@
 }
 
 type SQLConf struct {
-<<<<<<< HEAD
 	EnvPrefix     string         `mapstructure:"meta_env_prefix"`
 	Type          string         `json:"type" mapstructure:"type"`
-	DSN           string         `json:"dsn" mapstructure:"dsn"`
+	ConnectionString string         `json:"connection_string" mapstructure:"connection_string"`
 	Postgres      PostgresConfig `json:"postgres" mapstructure:"postgres"`
 	Mysql         MysqlConfig    `json:"mysql" mapstructure:"mysql"`
 	TableSharding bool           `json:"table_sharding" mapstructure:"table_sharding"`
 	LogLevel      string         `json:"log_level" mapstructure:"log_level"`
-=======
-	EnvPrefix        string         `mapstructure:"meta_env_prefix"`
-	Type             string         `json:"type" mapstructure:"type"`
-	ConnectionString string         `json:"connection_string" mapstructure:"connection_string"`
-	Postgres         PostgresConfig `json:"postgres" mapstructure:"postgres"`
-	Mysql            MysqlConfig    `json:"mysql" mapstructure:"mysql"`
-	TableSharding    bool           `json:"table_sharding" mapstructure:"table_sharding"`
->>>>>>> d6115785
 }
 
 func Dialect(cfg *SQLConf) (gorm.Dialector, error) {
