package pumps

import (
	"context"
	"encoding/base64"
	"errors"
	"fmt"
	"strings"
	"time"

	"github.com/mitchellh/mapstructure"
	elasticv3 "gopkg.in/olivere/elastic.v3"
	elasticv5 "gopkg.in/olivere/elastic.v5"
	elasticv6 "gopkg.in/olivere/elastic.v6"

	"github.com/TykTechnologies/logrus"
	"github.com/TykTechnologies/murmur3"
	"github.com/TykTechnologies/tyk-pump/analytics"
)

type ElasticsearchPump struct {
	operator ElasticsearchOperator
	esConf   *ElasticsearchConf
	timeout  int
}

var elasticsearchPrefix = "elasticsearch-pump"

type ElasticsearchConf struct {
<<<<<<< HEAD
	IndexName          string                   `mapstructure:"index_name"`
	ElasticsearchURL   string                   `mapstructure:"elasticsearch_url"`
	EnableSniffing     bool                     `mapstructure:"use_sniffing"`
	DocumentType       string                   `mapstructure:"document_type"`
	RollingIndex       bool                     `mapstructure:"rolling_index"`
	ExtendedStatistics bool                     `mapstructure:"extended_stats"`
	GenerateID         bool                     `mapstructure:"generate_id"`
	DecodeBase64       bool                     `mapstructure:"decode_base64"`
	Version            string                   `mapstructure:"version"`
	BulkConfig         *ElasticsearchBulkConfig `mapstructure:"bulk_config"`
=======
	IndexName          string                  `mapstructure:"index_name"`
	ElasticsearchURL   string                  `mapstructure:"elasticsearch_url"`
	EnableSniffing     bool                    `mapstructure:"use_sniffing"`
	DocumentType       string                  `mapstructure:"document_type"`
	RollingIndex       bool                    `mapstructure:"rolling_index"`
	ExtendedStatistics bool                    `mapstructure:"extended_stats"`
	GenerateID         bool                    `mapstructure:"generate_id"`
	DecodeBase64       bool                    `mapstructure:"decode_base64"`
	Version            string                  `mapstructure:"version"`
	DisableBulk        bool                    `mapstructure:"disable_bulk"`
	BulkConfig         ElasticsearchBulkConfig `mapstructure:"bulk_config"`
>>>>>>> 0bd09b38
}

type ElasticsearchBulkConfig struct {
	Workers       int `mapstructure:"workers"`
	FlushInterval int `mapstructure:"flush_interval"`
	BulkActions   int `mapstructure:"bulk_actions"`
	BulkSize      int `mapstructure:"bulk_size"`
}

type ElasticsearchOperator interface {
	processData(ctx context.Context, data []interface{}, esConf *ElasticsearchConf) error
}

type Elasticsearch3Operator struct {
	esClient      *elasticv3.Client
	bulkProcessor *elasticv3.BulkProcessor
}

type Elasticsearch5Operator struct {
	esClient      *elasticv5.Client
	bulkProcessor *elasticv5.BulkProcessor
}

type Elasticsearch6Operator struct {
	esClient      *elasticv6.Client
	bulkProcessor *elasticv6.BulkProcessor
}

<<<<<<< HEAD
func getOperator(version string, url string, setSniff bool, bulkConfig *ElasticsearchBulkConfig) (ElasticsearchOperator, error) {
=======
func getOperator(version string, url string, setSniff bool, bulkConfig ElasticsearchBulkConfig) (ElasticsearchOperator, error) {
>>>>>>> 0bd09b38
	var err error

	urls := strings.Split(url, ",")

	switch version {
	case "3":
		e := new(Elasticsearch3Operator)
		e.esClient, err = elasticv3.NewClient(elasticv3.SetURL(urls...), elasticv3.SetSniff(setSniff))
		if err != nil {
			return e, err
		}

		// Setup a bulk processor
		p := e.esClient.BulkProcessor().Name("TykPumpESv3BackgroundProcessor")
<<<<<<< HEAD
		if bulkConfig != nil {
			if bulkConfig.Workers != 0 {
				p = p.Workers(bulkConfig.Workers)
			}

			if bulkConfig.FlushInterval != 0 {
				p = p.FlushInterval(time.Duration(bulkConfig.FlushInterval) * time.Second)
			}

			if bulkConfig.BulkActions != 0 {
				p = p.BulkActions(bulkConfig.BulkActions)
			} else {
				p = p.BulkActions(-1)
			}

			if bulkConfig.BulkSize != 0 {
				p = p.BulkSize(bulkConfig.BulkSize)
			} else {
				p = p.BulkSize(-1)
			}
		}
=======
		if bulkConfig.Workers != 0 {
			p = p.Workers(bulkConfig.Workers)
		}

		if bulkConfig.FlushInterval != 0 {
			p = p.FlushInterval(time.Duration(bulkConfig.FlushInterval) * time.Second)
		}

		if bulkConfig.BulkActions != 0 {
			p = p.BulkActions(bulkConfig.BulkActions)
		}

		if bulkConfig.BulkSize != 0 {
			p = p.BulkSize(bulkConfig.BulkSize)
		}

>>>>>>> 0bd09b38
		e.bulkProcessor, err = p.Do()

		return e, err
	case "5":
		e := new(Elasticsearch5Operator)
		e.esClient, err = elasticv5.NewClient(elasticv5.SetURL(urls...), elasticv5.SetSniff(setSniff))
		if err != nil {
			return e, err
		}
		// Setup a bulk processor
		p := e.esClient.BulkProcessor().Name("TykPumpESv5BackgroundProcessor")
<<<<<<< HEAD
		if bulkConfig != nil {
			if bulkConfig.Workers != 0 {
				p = p.Workers(bulkConfig.Workers)
			}

			if bulkConfig.FlushInterval != 0 {
				p = p.FlushInterval(time.Duration(bulkConfig.FlushInterval) * time.Second)
			}

			if bulkConfig.BulkActions != 0 {
				p = p.BulkActions(bulkConfig.BulkActions)
			} else {
				p = p.BulkActions(-1)
			}

			if bulkConfig.BulkSize != 0 {
				p = p.BulkSize(bulkConfig.BulkSize)
			} else {
				p = p.BulkSize(-1)
			}
		}
=======
		if bulkConfig.Workers != 0 {
			p = p.Workers(bulkConfig.Workers)
		}

		if bulkConfig.FlushInterval != 0 {
			p = p.FlushInterval(time.Duration(bulkConfig.FlushInterval) * time.Second)
		}

		if bulkConfig.BulkActions != 0 {
			p = p.BulkActions(bulkConfig.BulkActions)
		}

		if bulkConfig.BulkSize != 0 {
			p = p.BulkSize(bulkConfig.BulkSize)
		}

>>>>>>> 0bd09b38
		e.bulkProcessor, err = p.Do(context.Background())

		return e, err
	case "6":
		e := new(Elasticsearch6Operator)
		e.esClient, err = elasticv6.NewClient(elasticv6.SetURL(urls...), elasticv6.SetSniff(setSniff))
		if err != nil {
			return e, err
		}
		// Setup a bulk processor
		p := e.esClient.BulkProcessor().Name("TykPumpESv6BackgroundProcessor")
<<<<<<< HEAD
		if bulkConfig != nil {
			if bulkConfig.Workers != 0 {
				p = p.Workers(bulkConfig.Workers)
			}

			if bulkConfig.FlushInterval != 0 {
				p = p.FlushInterval(time.Duration(bulkConfig.FlushInterval) * time.Second)
			}

			if bulkConfig.BulkActions != 0 {
				p = p.BulkActions(bulkConfig.BulkActions)
			} else {
				p = p.BulkActions(-1)
			}

			if bulkConfig.BulkSize != 0 {
				p = p.BulkSize(bulkConfig.BulkSize)
			} else {
				p = p.BulkSize(-1)
			}
		}
=======
		if bulkConfig.Workers != 0 {
			p = p.Workers(bulkConfig.Workers)
		}

		if bulkConfig.FlushInterval != 0 {
			p = p.FlushInterval(time.Duration(bulkConfig.FlushInterval) * time.Second)
		}

		if bulkConfig.BulkActions != 0 {
			p = p.BulkActions(bulkConfig.BulkActions)
		}

		if bulkConfig.BulkSize != 0 {
			p = p.BulkSize(bulkConfig.BulkSize)
		}

>>>>>>> 0bd09b38
		e.bulkProcessor, err = p.Do(context.Background())

		return e, err
	default:
		// shouldn't get this far, but hey never hurts to check assumptions
		log.WithFields(logrus.Fields{
			"prefix": elasticsearchPrefix,
		}).Fatal("Invalid version: ")
	}

	return nil, err
}

func (e *ElasticsearchPump) New() Pump {
	newPump := ElasticsearchPump{}
	return &newPump
}

func (e *ElasticsearchPump) GetName() string {
	return "Elasticsearch Pump"
}

func (e *ElasticsearchPump) Init(config interface{}) error {
	e.esConf = &ElasticsearchConf{}
	loadConfigErr := mapstructure.Decode(config, &e.esConf)

	if loadConfigErr != nil {
		log.WithFields(logrus.Fields{
			"prefix": elasticsearchPrefix,
		}).Fatal("Failed to decode configuration: ", loadConfigErr)
	}

	if "" == e.esConf.IndexName {
		e.esConf.IndexName = "tyk_analytics"
	}

	if "" == e.esConf.ElasticsearchURL {
		e.esConf.ElasticsearchURL = "http://localhost:9200"
	}

	if "" == e.esConf.DocumentType {
		e.esConf.DocumentType = "tyk_analytics"
	}

	switch e.esConf.Version {
	case "":
		e.esConf.Version = "3"
		log.WithFields(logrus.Fields{
			"prefix": elasticsearchPrefix,
		}).Info("Version not specified, defaulting to 3. If you are importing to Elasticsearch 5, please specify \"version\" = \"5\"")
	case "3", "5", "6":
	default:
		err := errors.New("Only 3, 5, 6 are valid values for this field")
		log.WithFields(logrus.Fields{
			"prefix": elasticsearchPrefix,
		}).Fatal("Invalid version: ", err)
	}

	log.WithFields(logrus.Fields{
		"prefix": elasticsearchPrefix,
	}).Info("Elasticsearch URL: ", e.esConf.ElasticsearchURL)
	log.WithFields(logrus.Fields{
		"prefix": elasticsearchPrefix,
	}).Info("Elasticsearch Index: ", e.esConf.IndexName)
	if e.esConf.RollingIndex {
		log.WithFields(logrus.Fields{
			"prefix": elasticsearchPrefix,
		}).Info("Index will have date appended to it in the format ", e.esConf.IndexName, "-YYYY.MM.DD")
	}

	e.connect()

	return nil
}

func (e *ElasticsearchPump) connect() {
	var err error

	e.operator, err = getOperator(e.esConf.Version, e.esConf.ElasticsearchURL, e.esConf.EnableSniffing, e.esConf.BulkConfig)
	if err != nil {
		log.WithFields(logrus.Fields{
			"prefix": elasticsearchPrefix,
		}).Error("Elasticsearch connection failed: ", err)
		time.Sleep(5 * time.Second)
		e.connect()
	}
}

func (e *ElasticsearchPump) WriteData(ctx context.Context, data []interface{}) error {
	log.WithFields(logrus.Fields{
		"prefix": elasticsearchPrefix,
	}).Info("Writing ", len(data), " records")

	if e.operator == nil {
		log.WithFields(logrus.Fields{
			"prefix": elasticsearchPrefix,
		}).Debug("Connecting to analytics store")
		e.connect()
		e.WriteData(ctx, data)
	} else {
		if len(data) > 0 {
			e.operator.processData(ctx, data, e.esConf)
		}
	}
	return nil
}

func (e *ElasticsearchPump) SetTimeout(timeout int) {
	e.timeout = timeout
}

func (e *ElasticsearchPump) GetTimeout() int {
	return e.timeout
}

func getIndexName(esConf *ElasticsearchConf) string {
	indexName := esConf.IndexName

	if esConf.RollingIndex {
		currentTime := time.Now()
		//This formats the date to be YYYY.MM.DD but Golang makes you use a specific date for its date formatting
		indexName += "-" + currentTime.Format("2006.01.02")
	}
	return indexName
}

func getMapping(datum analytics.AnalyticsRecord, extendedStatistics bool, generateID bool, decodeBase64 bool) (map[string]interface{}, string) {
	record := datum

	mapping := map[string]interface{}{
		"@timestamp":       record.TimeStamp,
		"http_method":      record.Method,
		"request_uri":      record.Path,
		"request_uri_full": record.RawPath,
		"response_code":    record.ResponseCode,
		"ip_address":       record.IPAddress,
		"api_key":          record.APIKey,
		"api_version":      record.APIVersion,
		"api_name":         record.APIName,
		"api_id":           record.APIID,
		"org_id":           record.OrgID,
		"oauth_id":         record.OauthID,
		"request_time_ms":  record.RequestTime,
		"alias":            record.Alias,
		"content_length":   record.ContentLength,
		"tags":             record.Tags,
	}

	if extendedStatistics {
		if decodeBase64 {
			mapping["raw_request"], _ = base64.StdEncoding.DecodeString(record.RawRequest)
			mapping["raw_response"], _ = base64.StdEncoding.DecodeString(record.RawResponse)
		} else {
			mapping["raw_request"] = record.RawRequest
			mapping["raw_response"] = record.RawResponse
		}
		mapping["user_agent"] = record.UserAgent
	}

	if generateID {
		hasher := murmur3.New64()
		hasher.Write([]byte(fmt.Sprintf("%d%s%s%s%s%s%d%s", record.TimeStamp.UnixNano(), record.Method, record.Path, record.IPAddress, record.APIID, record.OauthID, record.RequestTime, record.Alias)))

		return mapping, string(hasher.Sum(nil))
	}

	return mapping, ""
}

<<<<<<< HEAD
func (e Elasticsearch3Operator) processData(data []interface{}, esConf *ElasticsearchConf) error {
=======
func (e Elasticsearch3Operator) processData(ctx context.Context, data []interface{}, esConf *ElasticsearchConf) error {
	index := e.esClient.Index().Index(getIndexName(esConf))

>>>>>>> 0bd09b38
	for dataIndex := range data {
		if ctxErr := ctx.Err(); ctxErr != nil {
			continue
		}

		d, ok := data[dataIndex].(analytics.AnalyticsRecord)
		if !ok {
			log.WithFields(logrus.Fields{
				"prefix": elasticsearchPrefix,
			}).Error("Error while writing ", data[dataIndex], ": data not of type analytics.AnalyticsRecord")
			continue
		}

		mapping, id := getMapping(d, esConf.ExtendedStatistics, esConf.GenerateID, esConf.DecodeBase64)

<<<<<<< HEAD
		r := elasticv3.NewBulkIndexRequest().Index(getIndexName(esConf)).Type(esConf.DocumentType).Id(id).Doc(mapping)

		e.bulkProcessor.Add(r)
	}

	//if the bulk processor doesn't have a configuration for committing, we do the flush automatically
	if esConf.BulkConfig == nil || !esConf.BulkConfig.hasConfiguration() {
		e.bulkProcessor.Flush()
=======
		if !esConf.DisableBulk {
			r := elasticv3.NewBulkIndexRequest().Index(getIndexName(esConf)).Type(esConf.DocumentType).Id(id).Doc(mapping)
			e.bulkProcessor.Add(r)
		} else {
			_, err := index.BodyJson(mapping).Type(esConf.DocumentType).Id(id).DoC(ctx)
			if err != nil {
				log.WithFields(logrus.Fields{
					"prefix": elasticsearchPrefix,
				}).Error("Error while writing ", data[dataIndex], err)
			}
		}
>>>>>>> 0bd09b38
	}

	return nil
}

<<<<<<< HEAD
func (e Elasticsearch5Operator) processData(data []interface{}, esConf *ElasticsearchConf) error {
=======
func (e Elasticsearch5Operator) processData(ctx context.Context, data []interface{}, esConf *ElasticsearchConf) error {
	index := e.esClient.Index().Index(getIndexName(esConf))

>>>>>>> 0bd09b38
	for dataIndex := range data {
		if ctxErr := ctx.Err(); ctxErr != nil {
			continue
		}

		d, ok := data[dataIndex].(analytics.AnalyticsRecord)
		if !ok {
			log.WithFields(logrus.Fields{
				"prefix": elasticsearchPrefix,
			}).Error("Error while writing ", data[dataIndex], ": data not of type analytics.AnalyticsRecord")
			continue
		}

		mapping, id := getMapping(d, esConf.ExtendedStatistics, esConf.GenerateID, esConf.DecodeBase64)

<<<<<<< HEAD
		r := elasticv5.NewBulkIndexRequest().Index(getIndexName(esConf)).Type(esConf.DocumentType).Id(id).Doc(mapping)

		e.bulkProcessor.Add(r)
	}

	//if the bulk processor doesn't have a configuration for committing, we do the flush automatically
	if esConf.BulkConfig == nil || !esConf.BulkConfig.hasConfiguration() {
		e.bulkProcessor.Flush()
=======
		if !esConf.DisableBulk {
			r := elasticv5.NewBulkIndexRequest().Index(getIndexName(esConf)).Type(esConf.DocumentType).Id(id).Doc(mapping)
			e.bulkProcessor.Add(r)
		} else {
			_, err := index.BodyJson(mapping).Type(esConf.DocumentType).Id(id).Do(ctx)
			if err != nil {
				log.WithFields(logrus.Fields{
					"prefix": elasticsearchPrefix,
				}).Error("Error while writing ", data[dataIndex], err)
			}
		}
>>>>>>> 0bd09b38
	}

	return nil
}

<<<<<<< HEAD
func (e Elasticsearch6Operator) processData(data []interface{}, esConf *ElasticsearchConf) error {
=======
func (e Elasticsearch6Operator) processData(ctx context.Context, data []interface{}, esConf *ElasticsearchConf) error {
	index := e.esClient.Index().Index(getIndexName(esConf))

>>>>>>> 0bd09b38
	for dataIndex := range data {
		if ctxErr := ctx.Err(); ctxErr != nil {
			continue
		}

		d, ok := data[dataIndex].(analytics.AnalyticsRecord)
		if !ok {
			log.WithFields(logrus.Fields{
				"prefix": elasticsearchPrefix,
			}).Error("Error while writing ", data[dataIndex], ": data not of type analytics.AnalyticsRecord")
			continue
		}

		mapping, id := getMapping(d, esConf.ExtendedStatistics, esConf.GenerateID, esConf.DecodeBase64)

<<<<<<< HEAD
		r := elasticv6.NewBulkIndexRequest().Index(getIndexName(esConf)).Type(esConf.DocumentType).Id(id).Doc(mapping)

		e.bulkProcessor.Add(r)
	}

	//if the bulk processor doesn't have a configuration for committing, we do the flush automatically
	if esConf.BulkConfig == nil || !esConf.BulkConfig.hasConfiguration() {
		e.bulkProcessor.Flush()
=======
		if !esConf.DisableBulk {
			r := elasticv6.NewBulkIndexRequest().Index(getIndexName(esConf)).Type(esConf.DocumentType).Id(id).Doc(mapping)
			e.bulkProcessor.Add(r)
		} else {
			_, err := index.BodyJson(mapping).Type(esConf.DocumentType).Id(id).Do(ctx)
			if err != nil {
				log.WithFields(logrus.Fields{
					"prefix": elasticsearchPrefix,
				}).Error("Error while writing ", data[dataIndex], err)
			}
		}
>>>>>>> 0bd09b38
	}

	return nil
}

func (config *ElasticsearchBulkConfig) hasConfiguration() bool {
	if config.FlushInterval != 0 || config.BulkActions != 0 || config.BulkSize != 0 {
		return true
	}
	return false
}<|MERGE_RESOLUTION|>--- conflicted
+++ resolved
@@ -27,18 +27,6 @@
 var elasticsearchPrefix = "elasticsearch-pump"
 
 type ElasticsearchConf struct {
-<<<<<<< HEAD
-	IndexName          string                   `mapstructure:"index_name"`
-	ElasticsearchURL   string                   `mapstructure:"elasticsearch_url"`
-	EnableSniffing     bool                     `mapstructure:"use_sniffing"`
-	DocumentType       string                   `mapstructure:"document_type"`
-	RollingIndex       bool                     `mapstructure:"rolling_index"`
-	ExtendedStatistics bool                     `mapstructure:"extended_stats"`
-	GenerateID         bool                     `mapstructure:"generate_id"`
-	DecodeBase64       bool                     `mapstructure:"decode_base64"`
-	Version            string                   `mapstructure:"version"`
-	BulkConfig         *ElasticsearchBulkConfig `mapstructure:"bulk_config"`
-=======
 	IndexName          string                  `mapstructure:"index_name"`
 	ElasticsearchURL   string                  `mapstructure:"elasticsearch_url"`
 	EnableSniffing     bool                    `mapstructure:"use_sniffing"`
@@ -50,7 +38,6 @@
 	Version            string                  `mapstructure:"version"`
 	DisableBulk        bool                    `mapstructure:"disable_bulk"`
 	BulkConfig         ElasticsearchBulkConfig `mapstructure:"bulk_config"`
->>>>>>> 0bd09b38
 }
 
 type ElasticsearchBulkConfig struct {
@@ -79,11 +66,7 @@
 	bulkProcessor *elasticv6.BulkProcessor
 }
 
-<<<<<<< HEAD
-func getOperator(version string, url string, setSniff bool, bulkConfig *ElasticsearchBulkConfig) (ElasticsearchOperator, error) {
-=======
 func getOperator(version string, url string, setSniff bool, bulkConfig ElasticsearchBulkConfig) (ElasticsearchOperator, error) {
->>>>>>> 0bd09b38
 	var err error
 
 	urls := strings.Split(url, ",")
@@ -98,29 +81,7 @@
 
 		// Setup a bulk processor
 		p := e.esClient.BulkProcessor().Name("TykPumpESv3BackgroundProcessor")
-<<<<<<< HEAD
-		if bulkConfig != nil {
-			if bulkConfig.Workers != 0 {
-				p = p.Workers(bulkConfig.Workers)
-			}
-
-			if bulkConfig.FlushInterval != 0 {
-				p = p.FlushInterval(time.Duration(bulkConfig.FlushInterval) * time.Second)
-			}
-
-			if bulkConfig.BulkActions != 0 {
-				p = p.BulkActions(bulkConfig.BulkActions)
-			} else {
-				p = p.BulkActions(-1)
-			}
-
-			if bulkConfig.BulkSize != 0 {
-				p = p.BulkSize(bulkConfig.BulkSize)
-			} else {
-				p = p.BulkSize(-1)
-			}
-		}
-=======
+
 		if bulkConfig.Workers != 0 {
 			p = p.Workers(bulkConfig.Workers)
 		}
@@ -137,7 +98,6 @@
 			p = p.BulkSize(bulkConfig.BulkSize)
 		}
 
->>>>>>> 0bd09b38
 		e.bulkProcessor, err = p.Do()
 
 		return e, err
@@ -149,29 +109,6 @@
 		}
 		// Setup a bulk processor
 		p := e.esClient.BulkProcessor().Name("TykPumpESv5BackgroundProcessor")
-<<<<<<< HEAD
-		if bulkConfig != nil {
-			if bulkConfig.Workers != 0 {
-				p = p.Workers(bulkConfig.Workers)
-			}
-
-			if bulkConfig.FlushInterval != 0 {
-				p = p.FlushInterval(time.Duration(bulkConfig.FlushInterval) * time.Second)
-			}
-
-			if bulkConfig.BulkActions != 0 {
-				p = p.BulkActions(bulkConfig.BulkActions)
-			} else {
-				p = p.BulkActions(-1)
-			}
-
-			if bulkConfig.BulkSize != 0 {
-				p = p.BulkSize(bulkConfig.BulkSize)
-			} else {
-				p = p.BulkSize(-1)
-			}
-		}
-=======
 		if bulkConfig.Workers != 0 {
 			p = p.Workers(bulkConfig.Workers)
 		}
@@ -188,7 +125,6 @@
 			p = p.BulkSize(bulkConfig.BulkSize)
 		}
 
->>>>>>> 0bd09b38
 		e.bulkProcessor, err = p.Do(context.Background())
 
 		return e, err
@@ -200,29 +136,6 @@
 		}
 		// Setup a bulk processor
 		p := e.esClient.BulkProcessor().Name("TykPumpESv6BackgroundProcessor")
-<<<<<<< HEAD
-		if bulkConfig != nil {
-			if bulkConfig.Workers != 0 {
-				p = p.Workers(bulkConfig.Workers)
-			}
-
-			if bulkConfig.FlushInterval != 0 {
-				p = p.FlushInterval(time.Duration(bulkConfig.FlushInterval) * time.Second)
-			}
-
-			if bulkConfig.BulkActions != 0 {
-				p = p.BulkActions(bulkConfig.BulkActions)
-			} else {
-				p = p.BulkActions(-1)
-			}
-
-			if bulkConfig.BulkSize != 0 {
-				p = p.BulkSize(bulkConfig.BulkSize)
-			} else {
-				p = p.BulkSize(-1)
-			}
-		}
-=======
 		if bulkConfig.Workers != 0 {
 			p = p.Workers(bulkConfig.Workers)
 		}
@@ -239,7 +152,6 @@
 			p = p.BulkSize(bulkConfig.BulkSize)
 		}
 
->>>>>>> 0bd09b38
 		e.bulkProcessor, err = p.Do(context.Background())
 
 		return e, err
@@ -409,13 +321,9 @@
 	return mapping, ""
 }
 
-<<<<<<< HEAD
-func (e Elasticsearch3Operator) processData(data []interface{}, esConf *ElasticsearchConf) error {
-=======
 func (e Elasticsearch3Operator) processData(ctx context.Context, data []interface{}, esConf *ElasticsearchConf) error {
 	index := e.esClient.Index().Index(getIndexName(esConf))
 
->>>>>>> 0bd09b38
 	for dataIndex := range data {
 		if ctxErr := ctx.Err(); ctxErr != nil {
 			continue
@@ -431,16 +339,6 @@
 
 		mapping, id := getMapping(d, esConf.ExtendedStatistics, esConf.GenerateID, esConf.DecodeBase64)
 
-<<<<<<< HEAD
-		r := elasticv3.NewBulkIndexRequest().Index(getIndexName(esConf)).Type(esConf.DocumentType).Id(id).Doc(mapping)
-
-		e.bulkProcessor.Add(r)
-	}
-
-	//if the bulk processor doesn't have a configuration for committing, we do the flush automatically
-	if esConf.BulkConfig == nil || !esConf.BulkConfig.hasConfiguration() {
-		e.bulkProcessor.Flush()
-=======
 		if !esConf.DisableBulk {
 			r := elasticv3.NewBulkIndexRequest().Index(getIndexName(esConf)).Type(esConf.DocumentType).Id(id).Doc(mapping)
 			e.bulkProcessor.Add(r)
@@ -452,19 +350,14 @@
 				}).Error("Error while writing ", data[dataIndex], err)
 			}
 		}
->>>>>>> 0bd09b38
 	}
 
 	return nil
 }
 
-<<<<<<< HEAD
-func (e Elasticsearch5Operator) processData(data []interface{}, esConf *ElasticsearchConf) error {
-=======
 func (e Elasticsearch5Operator) processData(ctx context.Context, data []interface{}, esConf *ElasticsearchConf) error {
 	index := e.esClient.Index().Index(getIndexName(esConf))
 
->>>>>>> 0bd09b38
 	for dataIndex := range data {
 		if ctxErr := ctx.Err(); ctxErr != nil {
 			continue
@@ -480,16 +373,6 @@
 
 		mapping, id := getMapping(d, esConf.ExtendedStatistics, esConf.GenerateID, esConf.DecodeBase64)
 
-<<<<<<< HEAD
-		r := elasticv5.NewBulkIndexRequest().Index(getIndexName(esConf)).Type(esConf.DocumentType).Id(id).Doc(mapping)
-
-		e.bulkProcessor.Add(r)
-	}
-
-	//if the bulk processor doesn't have a configuration for committing, we do the flush automatically
-	if esConf.BulkConfig == nil || !esConf.BulkConfig.hasConfiguration() {
-		e.bulkProcessor.Flush()
-=======
 		if !esConf.DisableBulk {
 			r := elasticv5.NewBulkIndexRequest().Index(getIndexName(esConf)).Type(esConf.DocumentType).Id(id).Doc(mapping)
 			e.bulkProcessor.Add(r)
@@ -501,19 +384,14 @@
 				}).Error("Error while writing ", data[dataIndex], err)
 			}
 		}
->>>>>>> 0bd09b38
 	}
 
 	return nil
 }
 
-<<<<<<< HEAD
-func (e Elasticsearch6Operator) processData(data []interface{}, esConf *ElasticsearchConf) error {
-=======
 func (e Elasticsearch6Operator) processData(ctx context.Context, data []interface{}, esConf *ElasticsearchConf) error {
 	index := e.esClient.Index().Index(getIndexName(esConf))
 
->>>>>>> 0bd09b38
 	for dataIndex := range data {
 		if ctxErr := ctx.Err(); ctxErr != nil {
 			continue
@@ -529,16 +407,6 @@
 
 		mapping, id := getMapping(d, esConf.ExtendedStatistics, esConf.GenerateID, esConf.DecodeBase64)
 
-<<<<<<< HEAD
-		r := elasticv6.NewBulkIndexRequest().Index(getIndexName(esConf)).Type(esConf.DocumentType).Id(id).Doc(mapping)
-
-		e.bulkProcessor.Add(r)
-	}
-
-	//if the bulk processor doesn't have a configuration for committing, we do the flush automatically
-	if esConf.BulkConfig == nil || !esConf.BulkConfig.hasConfiguration() {
-		e.bulkProcessor.Flush()
-=======
 		if !esConf.DisableBulk {
 			r := elasticv6.NewBulkIndexRequest().Index(getIndexName(esConf)).Type(esConf.DocumentType).Id(id).Doc(mapping)
 			e.bulkProcessor.Add(r)
@@ -550,15 +418,7 @@
 				}).Error("Error while writing ", data[dataIndex], err)
 			}
 		}
->>>>>>> 0bd09b38
 	}
 
 	return nil
-}
-
-func (config *ElasticsearchBulkConfig) hasConfiguration() bool {
-	if config.FlushInterval != 0 || config.BulkActions != 0 || config.BulkSize != 0 {
-		return true
-	}
-	return false
 }