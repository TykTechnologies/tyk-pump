--- conflicted
+++ resolved
@@ -28,11 +28,8 @@
 type MongoPump struct {
 	dbSession *mgo.Session
 	dbConf    *MongoConf
-<<<<<<< HEAD
 	filters   analytics.AnalyticsFilters
-=======
 	timeout   int
->>>>>>> eec289fa
 }
 
 var mongoPrefix = "mongo-pump"
@@ -435,18 +432,16 @@
 	}
 }
 
-<<<<<<< HEAD
 func (m *MongoPump) SetFilters(filters analytics.AnalyticsFilters) {
 	m.filters = filters
 }
 func (m *MongoPump) GetFilters() analytics.AnalyticsFilters {
 	return m.filters
-=======
+}
 func (m *MongoPump) SetTimeout(timeout int) {
 	m.timeout = timeout
 }
 
 func (m *MongoPump) GetTimeout() int {
 	return m.timeout
->>>>>>> eec289fa
 }