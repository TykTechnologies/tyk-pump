--- conflicted
+++ resolved
@@ -19,11 +19,8 @@
 type MongoSelectivePump struct {
 	dbSession *mgo.Session
 	dbConf    *MongoSelectiveConf
-<<<<<<< HEAD
 	filters   analytics.AnalyticsFilters
-=======
 	timeout   int
->>>>>>> eec289fa
 }
 
 var mongoSelectivePrefix = "mongo-pump-selective"
@@ -324,18 +321,17 @@
 
 }
 
-<<<<<<< HEAD
 func (m *MongoSelectivePump) SetFilters(filters analytics.AnalyticsFilters) {
 	m.filters = filters
 }
 func (m *MongoSelectivePump) GetFilters() analytics.AnalyticsFilters {
 	return m.filters
-=======
+}
+
 func (m *MongoSelectivePump) SetTimeout(timeout int) {
 	m.timeout = timeout
 }
 
 func (m *MongoSelectivePump) GetTimeout() int {
 	return m.timeout
->>>>>>> eec289fa
 }