--- conflicted
+++ resolved
@@ -170,19 +170,8 @@
 		return errors.New("Prometheus listen_addr not set")
 	}
 
-<<<<<<< HEAD
-	// first we init the base metrics
-	for _, metric := range p.allMetrics {
-		metric.aggregatedObservations = p.conf.AggregateObservations
-		errInit := metric.InitVec()
-		if errInit != nil {
-			p.log.Error(errInit)
-		}
-	}
-=======
 	//first we init the base metrics
 	p.initBaseMetrics()
->>>>>>> 155b05ae
 
 	// then we check the custom ones
 	p.InitCustomMetrics()
@@ -199,8 +188,6 @@
 	return nil
 }
 
-<<<<<<< HEAD
-=======
 func (p *PrometheusPump) initBaseMetrics() {
 	toDisableSet := map[string]struct{}{}
 	for _, metric := range p.conf.DisabledMetrics {
@@ -221,7 +208,6 @@
 	p.allMetrics = trimmedAllMetrics
 }
 
->>>>>>> 155b05ae
 // InitCustomMetrics initialise custom prometheus metrics based on p.conf.CustomMetrics and add them into p.allMetrics
 func (p *PrometheusPump) InitCustomMetrics() {
 	if len(p.conf.CustomMetrics) > 0 {
@@ -310,7 +296,7 @@
 // if the metric_type is anything else it returns an error
 func (pm *PrometheusMetric) InitVec() error {
 	switch pm.MetricType {
-	case COUNTER_TYPE:
+	case counterType:
 		pm.counterVec = prometheus.NewCounterVec(
 			prometheus.CounterOpts{
 				Name: pm.Name,
@@ -320,7 +306,7 @@
 		)
 		pm.counterMap = make(map[string]uint64)
 		prometheus.MustRegister(pm.counterVec)
-	case HISTOGRAM_TYPE:
+	case histogramType:
 		bkts := pm.Buckets
 		if len(bkts) == 0 {
 			bkts = buckets
@@ -348,7 +334,7 @@
 // EnsureLabels ensure the data validity and consistency of the metric labels
 func (pm *PrometheusMetric) ensureLabels() {
 	// for histograms we need to be sure that type was added
-	if pm.MetricType == HISTOGRAM_TYPE {
+	if pm.MetricType == histogramType {
 		// remove all references to `type`
 		var i int
 		for _, label := range pm.Labels {
@@ -400,16 +386,7 @@
 // Inc is going to fill counterMap and histogramMap with the data from record.
 func (pm *PrometheusMetric) Inc(values ...string) error {
 	switch pm.MetricType {
-<<<<<<< HEAD
 	case counterType:
-		// "response_code", "api_name", "method"
-		// key = map[500--apitest-GET] = 4
-
-		// map[]
-
-=======
-	case COUNTER_TYPE:
->>>>>>> 155b05ae
 		pm.counterMap[strings.Join(values, "--")] += 1
 	default:
 		return errors.New("invalid metric type:" + pm.MetricType)
@@ -448,13 +425,8 @@
 }
 
 // Expose executes prometheus library functions using the counter/histogram vector from the PrometheusMetric struct.
-<<<<<<< HEAD
 // If the PrometheusMetric is counterType, it will execute prometheus client Add function to add the counters from counterMap to the labels value metric
 // If the PrometheusMetric is histogramType and aggregate_observations config is true, it will calculate the average value of the metrics in the histogramMap and execute prometheus Observe.
-=======
-// If the PrometheusMetric is COUNTER_TYPE, it will execute prometheus client Add function to add the counters from counterMap to the labels value metric
-// If the PrometheusMetric is HISTOGRAM_TYPE and aggregate_observations config is true, it will calculate the average value of the metrics in the histogramMap and execute prometheus Observe.
->>>>>>> 155b05ae
 // If aggregate_observations is false, it won't do anything since it means that we already exposed the metric.
 func (pm *PrometheusMetric) Expose() error {
 	switch pm.MetricType {
