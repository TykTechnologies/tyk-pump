--- conflicted
+++ resolved
@@ -10,12 +10,12 @@
 	"runtime"
 	"sync"
 	"sync/atomic"
-
-	"github.com/kelseyhightower/envconfig"
+	"time"
 
 	"github.com/TykTechnologies/tyk/apidef"
 	logger "github.com/TykTechnologies/tyk/log"
 	"github.com/TykTechnologies/tyk/regexp"
+	"github.com/kelseyhightower/envconfig"
 )
 
 type IPsHandleStrategy string
@@ -80,7 +80,9 @@
 	Type                  string            `json:"type"`
 	Host                  string            `json:"host"`
 	Port                  int               `json:"port"`
-	Hosts                 map[string]string `json:"hosts"`
+	Hosts                 map[string]string `json:"hosts"` // Deprecated: Addrs instead.
+	Addrs                 []string          `json:"addrs"`
+	MasterName            string            `json:"master_name"`
 	Username              string            `json:"username"`
 	Password              string            `json:"password"`
 	Database              int               `json:"database"`
@@ -214,6 +216,8 @@
 type CoProcessConfig struct {
 	EnableCoProcess     bool   `json:"enable_coprocess"`
 	CoProcessGRPCServer string `json:"coprocess_grpc_server"`
+	GRPCRecvMaxSize     int    `json:"grpc_recv_max_size"`
+	GRPCSendMaxSize     int    `json:"grpc_send_max_size"`
 	PythonPathPrefix    string `json:"python_path_prefix"`
 	PythonVersion       string `json:"python_version"`
 }
@@ -346,10 +350,11 @@
 	AuthOverride   AuthOverrideConf   `json:"auth_override"`
 
 	// Rate Limiting Strategy
-	EnableNonTransactionalRateLimiter bool `json:"enable_non_transactional_rate_limiter"`
-	EnableSentinelRateLimiter         bool `json:"enable_sentinel_rate_limiter"`
-	EnableRedisRollingLimiter         bool `json:"enable_redis_rolling_limiter"`
-	DRLNotificationFrequency          int  `json:"drl_notification_frequency"`
+	EnableNonTransactionalRateLimiter bool    `json:"enable_non_transactional_rate_limiter"`
+	EnableSentinelRateLimiter         bool    `json:"enable_sentinel_rate_limiter"`
+	EnableRedisRollingLimiter         bool    `json:"enable_redis_rolling_limiter"`
+	DRLNotificationFrequency          int     `json:"drl_notification_frequency"`
+	DRLThreshold                      float64 `json:"drl_threshold"`
 
 	// Organization configurations
 	EnforceOrgDataAge               bool          `json:"enforce_org_data_age"`
@@ -385,13 +390,9 @@
 	OauthTokenExpire              int32                `json:"oauth_token_expire"`
 	OauthTokenExpiredRetainPeriod int32                `json:"oauth_token_expired_retain_period"`
 	OauthRedirectUriSeparator     string               `json:"oauth_redirect_uri_separator"`
-<<<<<<< HEAD
-	EnableKeyLogging              bool                 `json:"enable_key_logging"`
-=======
 	OauthErrorStatusCode          int                  `json:"oauth_error_status_code"`
 	EnableKeyLogging              bool                 `json:"enable_key_logging"`
 	SSLForceCommonNameCheck       bool                 `json:"ssl_force_common_name_check"`
->>>>>>> eec289fa
 
 	// Proxy analytics configuration
 	EnableAnalytics bool                  `json:"enable_analytics"`
@@ -427,6 +428,7 @@
 	UseSyslog               bool           `json:"use_syslog"`
 	UseGraylog              bool           `json:"use_graylog"`
 	UseLogstash             bool           `json:"use_logstash"`
+	Track404Logs            bool           `json:"track_404_logs"`
 	GraylogNetworkAddr      string         `json:"graylog_network_addr"`
 	LogstashNetworkAddr     string         `json:"logstash_network_addr"`
 	SyslogTransport         string         `json:"syslog_transport"`
@@ -448,6 +450,81 @@
 	GlobalSessionLifetime          int64 `bson:"global_session_lifetime" json:"global_session_lifetime"`
 	ForceGlobalSessionLifetime     bool  `bson:"force_global_session_lifetime" json:"force_global_session_lifetime"`
 	HideGeneratorHeader            bool  `json:"hide_generator_header"`
+	KV                             struct {
+		Consul ConsulConfig `json:"consul"`
+		Vault  VaultConfig  `json:"vault"`
+	} `json:"kv"`
+
+	// Secrets are key-value pairs that can be accessed in the dashboard via "secrets://"
+	Secrets map[string]string `json:"secrets"`
+}
+
+// VaultConfig is used to configure the creation of a client
+// This is a stripped down version of the Config struct in vault's API client
+type VaultConfig struct {
+	// Address is the address of the Vault server. This should be a complete
+	// URL such as "http://vault.example.com".
+	Address string `json:"address"`
+
+	// AgentAddress is the address of the local Vault agent. This should be a
+	// complete URL such as "http://vault.example.com".
+	AgentAddress string `json:"agent_address"`
+
+	// MaxRetries controls the maximum number of times to retry when a vault
+	// serer occurs
+	MaxRetries int `json:"max_retries"`
+
+	Timeout time.Duration `json:"timeout"`
+
+	// Token is the vault root token
+	Token string `json:"token"`
+
+	// KVVersion is the version number of Vault. Usually defaults to 2
+	KVVersion int `json:"kv_version"`
+}
+
+// ConsulConfig is used to configure the creation of a client
+// This is a stripped down version of the Config struct in consul's API client
+type ConsulConfig struct {
+	// Address is the address of the Consul server
+	Address string `json:"address"`
+
+	// Scheme is the URI scheme for the Consul server
+	Scheme string `json:"scheme"`
+
+	// Datacenter to use. If not provided, the default agent datacenter is used.
+	Datacenter string `json:"datacenter"`
+
+	// HttpAuth is the auth info to use for http access.
+	HttpAuth struct {
+		// Username to use for HTTP Basic Authentication
+		Username string `json:"username"`
+
+		// Password to use for HTTP Basic Authentication
+		Password string `json:"password"`
+	} `json:"http_auth"`
+
+	// WaitTime limits how long a Watch will block. If not provided,
+	// the agent default values will be used.
+	WaitTime time.Duration `json:"wait_time"`
+
+	// Token is used to provide a per-request ACL token
+	// which overrides the agent's default token.
+	Token string `json:"token"`
+
+	TLSConfig struct {
+		Address string `json:"address"`
+
+		CAFile string `json:"ca_file"`
+
+		CAPath string `json:"ca_path"`
+
+		CertFile string `json:"cert_file"`
+
+		KeyFile string `json:"key_file"`
+
+		InsecureSkipVerify bool `json:"insecure_skip_verify"`
+	} `json:"tls_config"`
 }
 
 // GetEventTriggers returns event triggers. There was a typo in the json tag.
