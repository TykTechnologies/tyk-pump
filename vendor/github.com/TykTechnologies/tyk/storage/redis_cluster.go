--- conflicted
+++ resolved
@@ -1,24 +1,19 @@
 package storage
 
 import (
+	"context"
 	"errors"
 	"fmt"
 	"strconv"
 	"strings"
-	"sync"
+	"sync/atomic"
 	"time"
 
-<<<<<<< HEAD
-	"github.com/garyburd/redigo/redis"
+	"crypto/tls"
+
+	"github.com/go-redis/redis"
 	uuid "github.com/satori/go.uuid"
 	"github.com/sirupsen/logrus"
-=======
-	"crypto/tls"
-
-	"github.com/Sirupsen/logrus"
-	"github.com/go-redis/redis"
-	uuid "github.com/satori/go.uuid"
->>>>>>> eec289fa
 
 	"github.com/TykTechnologies/tyk/config"
 )
@@ -26,23 +21,74 @@
 // ------------------- REDIS CLUSTER STORAGE MANAGER -------------------------------
 
 const (
-	waitStorageRetriesNum      = 5
-	waitStorageRetriesInterval = 1 * time.Second
-
 	defaultRedisPort = 6379
 )
 
-var (
-	redisSingletonMu sync.RWMutex
-
-<<<<<<< HEAD
-	redisClusterSingleton      *rediscluster.RedisCluster
-	redisCacheClusterSingleton *rediscluster.RedisCluster
-=======
-	redisClusterSingleton      redis.UniversalClient
-	redisCacheClusterSingleton redis.UniversalClient
->>>>>>> eec289fa
-)
+// ErrRedisIsDown is returned when we can't communicate with redis
+var ErrRedisIsDown = errors.New("storage: Redis is either down or ws not configured")
+
+var singlePool atomic.Value
+var singleCachePool atomic.Value
+var redisUp atomic.Value
+
+var disableRedis atomic.Value
+
+// DisableRedis very handy when testsing it allows to dynamically enable/disable talking with
+// redisW
+func DisableRedis(ok bool) {
+	if ok {
+		redisUp.Store(false)
+		disableRedis.Store(true)
+		return
+	}
+	redisUp.Store(true)
+	disableRedis.Store(false)
+}
+
+func shouldConnect() bool {
+	if v := disableRedis.Load(); v != nil {
+		return !v.(bool)
+	}
+	return true
+}
+
+// Connected returns true if we are connected to redis
+func Connected() bool {
+	v := redisUp.Load()
+	if v != nil {
+		return v.(bool)
+	}
+	return false
+}
+
+func singleton(cache bool) redis.UniversalClient {
+	if cache {
+		v := singleCachePool.Load()
+		if v != nil {
+			return v.(redis.UniversalClient)
+		}
+		return nil
+	}
+	v := singlePool.Load()
+	if v != nil {
+		return v.(redis.UniversalClient)
+	}
+	return nil
+}
+
+func connectSingleton(cache bool) bool {
+	d := singleton(cache) == nil
+	if d {
+		log.Debug("Connecting to redis cluster")
+		if cache {
+			singleCachePool.Store(NewRedisClusterPool(cache))
+			return true
+		}
+		singlePool.Store(NewRedisClusterPool(cache))
+		return true
+	}
+	return true
+}
 
 // RedisCluster is a storage manager that uses the redis database.
 type RedisCluster struct {
@@ -52,59 +98,59 @@
 }
 
 func clusterConnectionIsOpen(cluster *RedisCluster) bool {
+	c := singleton(cluster.IsCache)
 	testKey := "redis-test-" + uuid.NewV4().String()
-	// set test key
-	if err := cluster.SetKey(testKey, "test", 1); err != nil {
+	if err := c.Set(testKey, "test", time.Second).Err(); err != nil {
 		return false
 	}
-	// get test key
-	if _, err := cluster.GetKey(testKey); err != nil {
+	if _, err := c.Get(testKey).Result(); err != nil {
 		return false
 	}
 	return true
 }
 
-// IsConnected waits with retries until Redis connection pools are connected
-func IsConnected() bool {
-	// create temporary ones to access singletons
-	testClusters := []*RedisCluster{
-		{},
-	}
-	if config.Global().EnableSeperateCacheStore {
-		testClusters = append(testClusters, &RedisCluster{IsCache: true})
-	}
-	for _, cluster := range testClusters {
-		cluster.Connect()
-	}
-
-	// wait for connection pools with retries
-	retryNum := 0
+// ConnectToRedis starts a go routine that periodically tries to connect to
+// redis.
+func ConnectToRedis(ctx context.Context) {
+	tick := time.NewTicker(time.Second)
+	defer tick.Stop()
+	c := []RedisCluster{
+		{}, {IsCache: true},
+	}
+	var ok bool
+	for _, v := range c {
+		if !connectSingleton(v.IsCache) {
+			break
+		}
+		if !clusterConnectionIsOpen(&v) {
+			redisUp.Store(false)
+			break
+		}
+		ok = true
+	}
+	redisUp.Store(ok)
+again:
 	for {
-		if retryNum == waitStorageRetriesNum {
-			log.Error("Waiting for Redis connection pools failed")
-			return false
-		}
-
-		// check that redis is available
-		var redisIsReady bool
-		for _, cluster := range testClusters {
-			redisIsReady = cluster.singleton() != nil && clusterConnectionIsOpen(cluster)
-			if !redisIsReady {
-				break
-			}
-		}
-		if redisIsReady {
-			break
-		}
-
-		// sleep before next check
-		log.WithField("currRetry", retryNum).Info("Waiting for Redis connection pools to be ready")
-		time.Sleep(waitStorageRetriesInterval)
-		retryNum++
-	}
-	log.WithField("currRetry", retryNum).Info("Redis connection pools are ready after number of retires")
-
-	return true
+		select {
+		case <-ctx.Done():
+			return
+		case <-tick.C:
+			if !shouldConnect() {
+				continue
+			}
+			for _, v := range c {
+				if !connectSingleton(v.IsCache) {
+					redisUp.Store(false)
+					goto again
+				}
+				if !clusterConnectionIsOpen(&v) {
+					redisUp.Store(false)
+					goto again
+				}
+			}
+			redisUp.Store(true)
+		}
+	}
 }
 
 func NewRedisClusterPool(isCache bool) redis.UniversalClient {
@@ -122,47 +168,10 @@
 		poolSize = cfg.MaxActive
 	}
 
-	if cfg.EnableCluster {
-		log.Info("--> Using clustered mode")
-	}
-
 	timeout := 5 * time.Second
 
 	if cfg.Timeout > 0 {
 		timeout = time.Duration(cfg.Timeout) * time.Second
-<<<<<<< HEAD
-	}
-
-	poolConf := rediscluster.PoolConfig{
-		MaxIdle:        maxIdle,
-		MaxActive:      maxActive,
-		IdleTimeout:    240 * time.Second,
-		ConnectTimeout: timeout,
-		ReadTimeout:    timeout,
-		WriteTimeout:   timeout,
-		Database:       cfg.Database,
-		Password:       cfg.Password,
-		IsCluster:      cfg.EnableCluster,
-		UseTLS:         cfg.UseSSL,
-		TLSSkipVerify:  cfg.SSLInsecureSkipVerify,
-=======
->>>>>>> eec289fa
-	}
-
-	if cfg.Port == 0 {
-		cfg.Port = defaultRedisPort
-	}
-
-	var seedHosts []string
-
-	for h, p := range cfg.Hosts {
-		addr := h + ":" + p
-		seedHosts = append(seedHosts, addr)
-	}
-
-	if len(seedHosts) == 0 {
-		addr := cfg.Host + ":" + strconv.Itoa(cfg.Port)
-		seedHosts = append(seedHosts, addr)
 	}
 
 	var tlsConfig *tls.Config
@@ -173,12 +182,10 @@
 		}
 	}
 
-	if !cfg.EnableCluster {
-		seedHosts = seedHosts[:1]
-	}
-
-	client := redis.NewUniversalClient(&redis.UniversalOptions{
-		Addrs:        seedHosts,
+	var client redis.UniversalClient
+	opts := &RedisOpts{
+		Addrs:        getRedisAddrs(cfg),
+		MasterName:   cfg.MasterName,
 		Password:     cfg.Password,
 		DB:           cfg.Database,
 		DialTimeout:  timeout,
@@ -187,47 +194,151 @@
 		IdleTimeout:  240 * timeout,
 		PoolSize:     poolSize,
 		TLSConfig:    tlsConfig,
-	})
+	}
+
+	if opts.MasterName != "" {
+		log.Info("--> [REDIS] Creating sentinel-backed failover client")
+		client = redis.NewFailoverClient(opts.failover())
+	} else if cfg.EnableCluster {
+		log.Info("--> [REDIS] Creating cluster client")
+		client = redis.NewClusterClient(opts.cluster())
+	} else {
+		log.Info("--> [REDIS] Creating single-node client")
+		client = redis.NewClient(opts.simple())
+	}
 
 	return client
 }
 
-// Connect will establish a connection to the r.singleton()
+func getRedisAddrs(config config.StorageOptionsConf) (addrs []string) {
+	if len(config.Addrs) != 0 {
+		addrs = config.Addrs
+	} else {
+		for h, p := range config.Hosts {
+			addr := h + ":" + p
+			addrs = append(addrs, addr)
+		}
+	}
+
+	if len(addrs) == 0 && config.Port != 0 {
+		addr := config.Host + ":" + strconv.Itoa(config.Port)
+		addrs = append(addrs, addr)
+	}
+
+	return addrs
+}
+
+// RedisOpts is the overriden type of redis.UniversalOptions. simple() and cluster() functions are not public
+// in redis library. Therefore, they are redefined in here to use in creation of new redis cluster logic.
+// We don't want to use redis.NewUniversalClient() logic.
+type RedisOpts redis.UniversalOptions
+
+func (o *RedisOpts) cluster() *redis.ClusterOptions {
+	if len(o.Addrs) == 0 {
+		o.Addrs = []string{"127.0.0.1:6379"}
+	}
+
+	return &redis.ClusterOptions{
+		Addrs:     o.Addrs,
+		OnConnect: o.OnConnect,
+
+		Password: o.Password,
+
+		MaxRedirects:   o.MaxRedirects,
+		ReadOnly:       o.ReadOnly,
+		RouteByLatency: o.RouteByLatency,
+		RouteRandomly:  o.RouteRandomly,
+
+		MaxRetries:      o.MaxRetries,
+		MinRetryBackoff: o.MinRetryBackoff,
+		MaxRetryBackoff: o.MaxRetryBackoff,
+
+		DialTimeout:        o.DialTimeout,
+		ReadTimeout:        o.ReadTimeout,
+		WriteTimeout:       o.WriteTimeout,
+		PoolSize:           o.PoolSize,
+		MinIdleConns:       o.MinIdleConns,
+		MaxConnAge:         o.MaxConnAge,
+		PoolTimeout:        o.PoolTimeout,
+		IdleTimeout:        o.IdleTimeout,
+		IdleCheckFrequency: o.IdleCheckFrequency,
+
+		TLSConfig: o.TLSConfig,
+	}
+}
+
+func (o *RedisOpts) simple() *redis.Options {
+	addr := "127.0.0.1:6379"
+	if len(o.Addrs) > 0 {
+		addr = o.Addrs[0]
+	}
+
+	return &redis.Options{
+		Addr:      addr,
+		OnConnect: o.OnConnect,
+
+		DB:       o.DB,
+		Password: o.Password,
+
+		MaxRetries:      o.MaxRetries,
+		MinRetryBackoff: o.MinRetryBackoff,
+		MaxRetryBackoff: o.MaxRetryBackoff,
+
+		DialTimeout:  o.DialTimeout,
+		ReadTimeout:  o.ReadTimeout,
+		WriteTimeout: o.WriteTimeout,
+
+		PoolSize:           o.PoolSize,
+		MinIdleConns:       o.MinIdleConns,
+		MaxConnAge:         o.MaxConnAge,
+		PoolTimeout:        o.PoolTimeout,
+		IdleTimeout:        o.IdleTimeout,
+		IdleCheckFrequency: o.IdleCheckFrequency,
+
+		TLSConfig: o.TLSConfig,
+	}
+}
+
+func (o *RedisOpts) failover() *redis.FailoverOptions {
+	if len(o.Addrs) == 0 {
+		o.Addrs = []string{"127.0.0.1:26379"}
+	}
+
+	return &redis.FailoverOptions{
+		SentinelAddrs: o.Addrs,
+		MasterName:    o.MasterName,
+		OnConnect:     o.OnConnect,
+
+		DB:       o.DB,
+		Password: o.Password,
+
+		MaxRetries:      o.MaxRetries,
+		MinRetryBackoff: o.MinRetryBackoff,
+		MaxRetryBackoff: o.MaxRetryBackoff,
+
+		DialTimeout:  o.DialTimeout,
+		ReadTimeout:  o.ReadTimeout,
+		WriteTimeout: o.WriteTimeout,
+
+		PoolSize:           o.PoolSize,
+		MinIdleConns:       o.MinIdleConns,
+		MaxConnAge:         o.MaxConnAge,
+		PoolTimeout:        o.PoolTimeout,
+		IdleTimeout:        o.IdleTimeout,
+		IdleCheckFrequency: o.IdleCheckFrequency,
+
+		TLSConfig: o.TLSConfig,
+	}
+}
+
+// Connect will establish a connection this is always true because we are
+// dynamically using redis
 func (r *RedisCluster) Connect() bool {
-	redisSingletonMu.Lock()
-	defer redisSingletonMu.Unlock()
-
-	disconnected := redisClusterSingleton == nil
-	if r.IsCache {
-		disconnected = redisCacheClusterSingleton == nil
-	}
-
-	if disconnected {
-		log.Debug("Connecting to redis cluster")
-		if r.IsCache {
-			redisCacheClusterSingleton = NewRedisClusterPool(true)
-			return true
-		}
-		redisClusterSingleton = NewRedisClusterPool(false)
-		return true
-	}
-
-	log.Debug("Storage Engine already initialised...")
 	return true
 }
 
-<<<<<<< HEAD
-func (r *RedisCluster) singleton() *rediscluster.RedisCluster {
-=======
 func (r *RedisCluster) singleton() redis.UniversalClient {
->>>>>>> eec289fa
-	redisSingletonMu.RLock()
-	defer redisSingletonMu.RUnlock()
-
-	if r.IsCache {
-		return redisCacheClusterSingleton
-	}
-	return redisClusterSingleton
+	return singleton(r.IsCache)
 }
 
 func (r *RedisCluster) hashKey(in string) string {
@@ -246,35 +357,23 @@
 	return strings.Replace(keyName, r.KeyPrefix, "", 1)
 }
 
-func (r *RedisCluster) ensureConnection() {
-	if r.singleton() != nil {
-		// already connected
-		return
-	}
-	log.Info("Connection dropped, reconnecting...")
-	for {
-		r.Connect()
-		if r.singleton() != nil {
-			// reconnection worked
-			return
-		}
-		log.Info("Reconnecting again...")
-	}
+func (r *RedisCluster) up() error {
+	if !Connected() {
+		return ErrRedisIsDown
+	}
+	return nil
 }
 
 // GetKey will retrieve a key from the database
 func (r *RedisCluster) GetKey(keyName string) (string, error) {
-	r.ensureConnection()
-	log.Debug("[STORE] Getting WAS: ", keyName)
-	log.Debug("[STORE] Getting: ", r.fixKey(keyName))
+	if err := r.up(); err != nil {
+		return "", err
+	}
+	// log.Debug("[STORE] Getting WAS: ", keyName)
+	// log.Debug("[STORE] Getting: ", r.fixKey(keyName))
 	cluster := r.singleton()
 
-<<<<<<< HEAD
-	value, err := redis.String(cluster.Do("GET", r.fixKey(keyName)))
-
-=======
 	value, err := cluster.Get(r.fixKey(keyName)).Result()
->>>>>>> eec289fa
 	if err != nil {
 		log.Debug("Error trying to get value:", err)
 		return "", ErrKeyNotFound
@@ -284,35 +383,13 @@
 }
 
 // GetMultiKey gets multiple keys from the database
-func (r *RedisCluster) GetMultiKey(keyNames []string) ([]string, error) {
-<<<<<<< HEAD
-	r.ensureConnection()
+func (r *RedisCluster) GetMultiKey(keys []string) ([]string, error) {
+	if err := r.up(); err != nil {
+		return nil, err
+	}
 	cluster := r.singleton()
-
-	fixedKeyNames := make([]interface{}, len(keyNames))
-	for index, val := range keyNames {
-		fixedKeyNames[index] = r.fixKey(val)
-	}
-
-	value, err := redis.Strings(cluster.Do("MGET", fixedKeyNames...))
-	if err != nil {
-		log.WithError(err).Debug("Error trying to get value")
-		return nil, ErrKeyNotFound
-	}
-	for _, v := range value {
-		if v != "" {
-			return value, nil
-		}
-	}
-	return nil, ErrKeyNotFound
-}
-
-func (r *RedisCluster) GetKeyTTL(keyName string) (ttl int64, err error) {
-=======
->>>>>>> eec289fa
-	r.ensureConnection()
-	cluster := r.singleton()
-
+	keyNames := make([]string, len(keys))
+	copy(keyNames, keys)
 	for index, val := range keyNames {
 		keyNames[index] = r.fixKey(val)
 	}
@@ -363,13 +440,17 @@
 }
 
 func (r *RedisCluster) GetKeyTTL(keyName string) (ttl int64, err error) {
-	r.ensureConnection()
+	if err = r.up(); err != nil {
+		return 0, err
+	}
 	duration, err := r.singleton().TTL(r.fixKey(keyName)).Result()
 	return int64(duration.Seconds()), err
 }
 
 func (r *RedisCluster) GetRawKey(keyName string) (string, error) {
-	r.ensureConnection()
+	if err := r.up(); err != nil {
+		return "", err
+	}
 	value, err := r.singleton().Get(keyName).Result()
 	if err != nil {
 		log.Debug("Error trying to get value:", err)
@@ -380,8 +461,10 @@
 }
 
 func (r *RedisCluster) GetExp(keyName string) (int64, error) {
-	log.Debug("Getting exp for key: ", r.fixKey(keyName))
-	r.ensureConnection()
+	//	log.Debug("Getting exp for key: ", r.fixKey(keyName))
+	if err := r.up(); err != nil {
+		return 0, err
+	}
 
 	value, err := r.singleton().TTL(r.fixKey(keyName)).Result()
 	if err != nil {
@@ -392,11 +475,10 @@
 }
 
 func (r *RedisCluster) SetExp(keyName string, timeout int64) error {
-<<<<<<< HEAD
-	_, err := r.singleton().Do("EXPIRE", r.fixKey(keyName), timeout)
-=======
+	if err := r.up(); err != nil {
+		return err
+	}
 	err := r.singleton().Expire(r.fixKey(keyName), time.Duration(timeout)*time.Second).Err()
->>>>>>> eec289fa
 	if err != nil {
 		log.Error("Could not EXPIRE key: ", err)
 	}
@@ -405,21 +487,24 @@
 
 // SetKey will create (or update) a key value in the store
 func (r *RedisCluster) SetKey(keyName, session string, timeout int64) error {
-	log.Debug("[STORE] SET Raw key is: ", keyName)
-	log.Debug("[STORE] Setting key: ", r.fixKey(keyName))
-
-	r.ensureConnection()
+	//log.Debug("[STORE] SET Raw key is: ", keyName)
+	//log.Debug("[STORE] Setting key: ", r.fixKey(keyName))
+
+	if err := r.up(); err != nil {
+		return err
+	}
 	err := r.singleton().Set(r.fixKey(keyName), session, time.Duration(timeout)*time.Second).Err()
 	if err != nil {
 		log.Error("Error trying to set value: ", err)
 		return err
 	}
-
 	return nil
 }
 
 func (r *RedisCluster) SetRawKey(keyName, session string, timeout int64) error {
-	r.ensureConnection()
+	if err := r.up(); err != nil {
+		return err
+	}
 	err := r.singleton().Set(keyName, session, time.Duration(timeout)*time.Second).Err()
 	if err != nil {
 		log.Error("Error trying to set value: ", err)
@@ -431,8 +516,11 @@
 // Decrement will decrement a key in redis
 func (r *RedisCluster) Decrement(keyName string) {
 	keyName = r.fixKey(keyName)
-	log.Debug("Decrementing key: ", keyName)
-	r.ensureConnection()
+	// log.Debug("Decrementing key: ", keyName)
+	if err := r.up(); err != nil {
+		log.Debug(err)
+		return
+	}
 	err := r.singleton().Decr(keyName).Err()
 	if err != nil {
 		log.Error("Error trying to decrement value:", err)
@@ -441,21 +529,15 @@
 
 // IncrementWithExpire will increment a key in redis
 func (r *RedisCluster) IncrememntWithExpire(keyName string, expire int64) int64 {
-	log.Debug("Incrementing raw key: ", keyName)
-	r.ensureConnection()
-
+	// log.Debug("Incrementing raw key: ", keyName)
+	if err := r.up(); err != nil {
+		log.Debug(err)
+		return 0
+	}
 	// This function uses a raw key, so we shouldn't call fixKey
 	fixedKey := keyName
-<<<<<<< HEAD
-	val, err := redis.Int64(r.singleton().Do("INCR", fixedKey))
-	log.Debug("Incremented key: ", fixedKey, ", val is: ", val)
-	if val == 1 && expire != 0 {
-		log.Debug("--> Setting Expire")
-		r.singleton().Do("EXPIRE", fixedKey, expire)
-	}
-=======
 	val, err := r.singleton().Incr(fixedKey).Result()
->>>>>>> eec289fa
+
 	if err != nil {
 		log.Error("Error trying to increment value:", err)
 	} else {
@@ -472,7 +554,10 @@
 
 // GetKeys will return all keys according to the filter (filter is a prefix - e.g. tyk.keys.*)
 func (r *RedisCluster) GetKeys(filter string) []string {
-	r.ensureConnection()
+	if err := r.up(); err != nil {
+		log.Debug(err)
+		return nil
+	}
 	client := r.singleton()
 
 	filterHash := ""
@@ -481,27 +566,47 @@
 	}
 	searchStr := r.KeyPrefix + filterHash + "*"
 	log.Debug("[STORE] Getting list by: ", searchStr)
-	sessions := make([]string, 0)
-
-	fnFetchKeys := func(client *redis.Client) error {
+
+	fnFetchKeys := func(client *redis.Client) ([]string, error) {
+		values := make([]string, 0)
+
 		iter := client.Scan(0, searchStr, 0).Iterator()
 		for iter.Next() {
-			sessions = append(sessions, iter.Val())
+			values = append(values, iter.Val())
 		}
 
 		if err := iter.Err(); err != nil {
-			return err
-		}
-
-		return nil
+			return nil, err
+		}
+
+		return values, nil
 	}
 
 	var err error
+	sessions := make([]string, 0)
+
 	switch v := client.(type) {
 	case *redis.ClusterClient:
-		err = v.ForEachMaster(fnFetchKeys)
+		ch := make(chan []string)
+
+		go func() {
+			err = v.ForEachMaster(func(client *redis.Client) error {
+				values, err := fnFetchKeys(client)
+				if err != nil {
+					return err
+				}
+
+				ch <- values
+				return nil
+			})
+			close(ch)
+		}()
+
+		for res := range ch {
+			sessions = append(sessions, res...)
+		}
 	case *redis.Client:
-		err = fnFetchKeys(v)
+		sessions, err = fnFetchKeys(v)
 	}
 
 	if err != nil {
@@ -518,49 +623,24 @@
 
 // GetKeysAndValuesWithFilter will return all keys and their values with a filter
 func (r *RedisCluster) GetKeysAndValuesWithFilter(filter string) map[string]string {
-	r.ensureConnection()
+	if err := r.up(); err != nil {
+		log.Debug(err)
+		return nil
+	}
 	keys := r.GetKeys(filter)
 	if keys == nil {
 		log.Error("Error trying to get filtered client keys")
 		return nil
 	}
 
-<<<<<<< HEAD
-	keys, _ := redis.Strings(sessionsInterface, err)
 	if len(keys) == 0 {
 		return nil
 	}
-	valueObj, err := r.singleton().Do("MGET", sessionsInterface.([]interface{})...)
-	values, err := redis.Strings(valueObj, err)
-	if err != nil {
-		log.Error("Error trying to get filtered client keys: ", err)
-=======
-	if len(keys) == 0 {
->>>>>>> eec289fa
-		return nil
-	}
 
 	for i, v := range keys {
 		keys[i] = r.KeyPrefix + v
 	}
 
-<<<<<<< HEAD
-// GetKeysAndValues will return all keys and their values - not to be used lightly
-func (r *RedisCluster) GetKeysAndValues() map[string]string {
-	r.ensureConnection()
-	searchStr := r.KeyPrefix + "*"
-	sessionsInterface, err := r.singleton().Do("KEYS", searchStr)
-	if err != nil {
-		log.Error("Error trying to get all keys: ", err)
-		return nil
-	}
-	keys, _ := redis.Strings(sessionsInterface, err)
-	valueObj, err := r.singleton().Do("MGET", sessionsInterface.([]interface{})...)
-	values, err := redis.Strings(valueObj, err)
-	if err != nil {
-		log.Error("Error trying to get all keys: ", err)
-		return nil
-=======
 	client := r.singleton()
 	values := make([]string, 0)
 
@@ -598,7 +678,6 @@
 				values = append(values, strVal)
 			}
 		}
->>>>>>> eec289fa
 	}
 
 	m := make(map[string]string)
@@ -617,42 +696,32 @@
 
 // DeleteKey will remove a key from the database
 func (r *RedisCluster) DeleteKey(keyName string) bool {
-	r.ensureConnection()
+	if err := r.up(); err != nil {
+		log.Debug(err)
+		return false
+	}
 	log.Debug("DEL Key was: ", keyName)
 	log.Debug("DEL Key became: ", r.fixKey(keyName))
-<<<<<<< HEAD
-	n, err := r.singleton().Do("DEL", r.fixKey(keyName))
-=======
 	n, err := r.singleton().Del(r.fixKey(keyName)).Result()
->>>>>>> eec289fa
 	if err != nil {
 		log.WithError(err).Error("Error trying to delete key")
 	}
 
-<<<<<<< HEAD
-	return n.(int64) > 0
-=======
 	return n > 0
->>>>>>> eec289fa
 }
 
 // DeleteAllKeys will remove all keys from the database.
 func (r *RedisCluster) DeleteAllKeys() bool {
-	r.ensureConnection()
-<<<<<<< HEAD
-	n, err := r.singleton().Do("FLUSHALL")
-=======
+	if err := r.up(); err != nil {
+		log.Debug(err)
+		return false
+	}
 	n, err := r.singleton().FlushAll().Result()
->>>>>>> eec289fa
 	if err != nil {
 		log.WithError(err).Error("Error trying to delete keys")
 	}
 
-<<<<<<< HEAD
-	if n.(string) == "OK" {
-=======
 	if n == "OK" {
->>>>>>> eec289fa
 		return true
 	}
 
@@ -661,51 +730,66 @@
 
 // DeleteKey will remove a key from the database without prefixing, assumes user knows what they are doing
 func (r *RedisCluster) DeleteRawKey(keyName string) bool {
-	r.ensureConnection()
-<<<<<<< HEAD
-	n, err := r.singleton().Do("DEL", keyName)
-=======
+	if err := r.up(); err != nil {
+		log.Debug(err)
+		return false
+	}
 	n, err := r.singleton().Del(keyName).Result()
->>>>>>> eec289fa
 	if err != nil {
 		log.WithError(err).Error("Error trying to delete key")
 	}
 
-<<<<<<< HEAD
-	return n.(int64) > 0
-=======
 	return n > 0
->>>>>>> eec289fa
 }
 
 // DeleteKeys will remove a group of keys in bulk
 func (r *RedisCluster) DeleteScanMatch(pattern string) bool {
-	r.ensureConnection()
+	if err := r.up(); err != nil {
+		log.Debug(err)
+		return false
+	}
 	client := r.singleton()
 	log.Debug("Deleting: ", pattern)
 
-	// this will store the keys of each iteration
-	var keys []string
-
-	fnScan := func(client *redis.Client) error {
+	fnScan := func(client *redis.Client) ([]string, error) {
+		values := make([]string, 0)
+
 		iter := client.Scan(0, pattern, 0).Iterator()
 		for iter.Next() {
-			keys = append(keys, iter.Val())
+			values = append(values, iter.Val())
 		}
 
 		if err := iter.Err(); err != nil {
-			return err
-		}
-
-		return nil
+			return nil, err
+		}
+
+		return values, nil
 	}
 
 	var err error
+	var keys []string
+
 	switch v := client.(type) {
 	case *redis.ClusterClient:
-		err = v.ForEachMaster(fnScan)
+		ch := make(chan []string)
+		go func() {
+			err = v.ForEachMaster(func(client *redis.Client) error {
+				values, err := fnScan(client)
+				if err != nil {
+					return err
+				}
+
+				ch <- values
+				return nil
+			})
+			close(ch)
+		}()
+
+		for vals := range ch {
+			keys = append(keys, vals...)
+		}
 	case *redis.Client:
-		err = fnScan(v)
+		keys, err = fnScan(v)
 	}
 
 	if err != nil {
@@ -731,7 +815,10 @@
 
 // DeleteKeys will remove a group of keys in bulk
 func (r *RedisCluster) DeleteKeys(keys []string) bool {
-	r.ensureConnection()
+	if err := r.up(); err != nil {
+		log.Debug(err)
+		return false
+	}
 	if len(keys) > 0 {
 		for i, v := range keys {
 			keys[i] = r.fixKey(v)
@@ -769,28 +856,9 @@
 // StartPubSubHandler will listen for a signal and run the callback for
 // every subscription and message event.
 func (r *RedisCluster) StartPubSubHandler(channel string, callback func(interface{})) error {
-<<<<<<< HEAD
-	cluster := r.singleton()
-	if cluster == nil {
-		return errors.New("Redis connection failed")
-	}
-
-	handle := cluster.RandomRedisHandle()
-	if handle == nil {
-		return errors.New("Redis connection failed. Handle is nil")
-	}
-
-	psc := redis.PubSubConn{
-		Conn: handle.Pool.Get(),
-	}
-	if err := psc.Subscribe(channel); err != nil {
+	if err := r.up(); err != nil {
 		return err
 	}
-	for {
-		switch v := psc.ReceiveWithTimeout(0).(type) {
-		case redis.Message:
-=======
-	r.ensureConnection()
 	client := r.singleton()
 	if client == nil {
 		return errors.New("Redis connection failed")
@@ -807,7 +875,6 @@
 		}
 		switch v := msg.(type) {
 		case *redis.Message:
->>>>>>> eec289fa
 			callback(v)
 
 		case *redis.Subscription:
@@ -821,7 +888,9 @@
 }
 
 func (r *RedisCluster) Publish(channel, message string) error {
-	r.ensureConnection()
+	if err := r.up(); err != nil {
+		return err
+	}
 	err := r.singleton().Publish(channel, message).Err()
 	if err != nil {
 		log.Error("Error trying to set value: ", err)
@@ -832,7 +901,10 @@
 
 func (r *RedisCluster) GetAndDeleteSet(keyName string) []interface{} {
 	log.Debug("Getting raw key set: ", keyName)
-	r.ensureConnection()
+	if err := r.up(); err != nil {
+		log.Debug(err)
+		return nil
+	}
 	log.Debug("keyName is: ", keyName)
 	fixedKey := r.fixKey(keyName)
 	log.Debug("Fixed keyname is: ", fixedKey)
@@ -869,24 +941,25 @@
 	fixedKey := r.fixKey(keyName)
 	log.WithField("keyName", keyName).Debug("Pushing to raw key list")
 	log.WithField("fixedKey", fixedKey).Debug("Appending to fixed key list")
-
-	r.ensureConnection()
+	if err := r.up(); err != nil {
+		log.Debug(err)
+		return
+	}
 	if err := r.singleton().RPush(fixedKey, value).Err(); err != nil {
 		log.WithError(err).Error("Error trying to append to set keys")
 	}
 }
 
-<<<<<<< HEAD
-func (r *RedisCluster) AppendToSetPipelined(key string, values []string) {
-=======
 func (r *RedisCluster) AppendToSetPipelined(key string, values [][]byte) {
->>>>>>> eec289fa
 	if len(values) == 0 {
 		return
 	}
 
 	fixedKey := r.fixKey(key)
-	r.ensureConnection()
+	if err := r.up(); err != nil {
+		log.Debug(err)
+		return
+	}
 	client := r.singleton()
 
 	pipe := client.Pipeline()
@@ -902,8 +975,9 @@
 func (r *RedisCluster) GetSet(keyName string) (map[string]string, error) {
 	log.Debug("Getting from key set: ", keyName)
 	log.Debug("Getting from fixed key set: ", r.fixKey(keyName))
-	r.ensureConnection()
-
+	if err := r.up(); err != nil {
+		return nil, err
+	}
 	val, err := r.singleton().SMembers(r.fixKey(keyName)).Result()
 	if err != nil {
 		log.Error("Error trying to get key set:", err)
@@ -921,7 +995,10 @@
 func (r *RedisCluster) AddToSet(keyName, value string) {
 	log.Debug("Pushing to raw key set: ", keyName)
 	log.Debug("Pushing to fixed key set: ", r.fixKey(keyName))
-	r.ensureConnection()
+	if err := r.up(); err != nil {
+		log.Debug(err)
+		return
+	}
 	err := r.singleton().SAdd(r.fixKey(keyName), value).Err()
 	if err != nil {
 		log.Error("Error trying to append keys: ", err)
@@ -931,8 +1008,10 @@
 func (r *RedisCluster) RemoveFromSet(keyName, value string) {
 	log.Debug("Removing from raw key set: ", keyName)
 	log.Debug("Removing from fixed key set: ", r.fixKey(keyName))
-	r.ensureConnection()
-
+	if err := r.up(); err != nil {
+		log.Debug(err)
+		return
+	}
 	err := r.singleton().SRem(r.fixKey(keyName), value).Err()
 	if err != nil {
 		log.Error("Error trying to remove keys: ", err)
@@ -940,7 +1019,10 @@
 }
 
 func (r *RedisCluster) IsMemberOfSet(keyName, value string) bool {
-	r.ensureConnection()
+	if err := r.up(); err != nil {
+		log.Debug(err)
+		return false
+	}
 	val, err := r.singleton().SIsMember(r.fixKey(keyName), value).Result()
 
 	if err != nil {
@@ -956,7 +1038,10 @@
 // SetRollingWindow will append to a sorted set in redis and extract a timed window of values
 func (r *RedisCluster) SetRollingWindow(keyName string, per int64, value_override string, pipeline bool) (int, []interface{}) {
 	log.Debug("Incrementing raw key: ", keyName)
-	r.ensureConnection()
+	if err := r.up(); err != nil {
+		log.Debug(err)
+		return 0, nil
+	}
 	log.Debug("keyName is: ", keyName)
 	now := time.Now()
 	log.Debug("Now is:", now)
@@ -1018,7 +1103,10 @@
 }
 
 func (r RedisCluster) GetRollingWindow(keyName string, per int64, pipeline bool) (int, []interface{}) {
-	r.ensureConnection()
+	if err := r.up(); err != nil {
+		log.Debug(err)
+		return 0, nil
+	}
 	now := time.Now()
 	onePeriodAgo := now.Add(time.Duration(-1*per) * time.Second)
 
@@ -1059,48 +1147,6 @@
 	log.Debug("Returned: ", intVal)
 
 	return intVal, result
-}
-
-func (r RedisCluster) GetRollingWindow(keyName string, per int64, pipeline bool) (int, []interface{}) {
-	r.ensureConnection()
-	now := time.Now()
-	onePeriodAgo := now.Add(time.Duration(-1*per) * time.Second)
-
-	ZREMRANGEBYSCORE := rediscluster.ClusterTransaction{}
-	ZREMRANGEBYSCORE.Cmd = "ZREMRANGEBYSCORE"
-	ZREMRANGEBYSCORE.Args = []interface{}{keyName, "-inf", onePeriodAgo.UnixNano()}
-
-	ZRANGE := rediscluster.ClusterTransaction{}
-	ZRANGE.Cmd = "ZRANGE"
-	ZRANGE.Args = []interface{}{keyName, 0, -1}
-
-	var redVal []interface{}
-	var err error
-	if pipeline {
-		redVal, err = redis.Values(r.singleton().DoPipeline([]rediscluster.ClusterTransaction{ZREMRANGEBYSCORE, ZRANGE}))
-	} else {
-		redVal, err = redis.Values(r.singleton().DoTransaction([]rediscluster.ClusterTransaction{ZREMRANGEBYSCORE, ZRANGE}))
-	}
-	if err != nil {
-		log.Error("Multi command failed: ", err)
-		return 0, nil
-	}
-
-	if len(redVal) < 2 {
-		log.Error("Multi command failed: return index is out of range")
-		return 0, nil
-	}
-
-	// Check actual value
-	if redVal[1] == nil {
-		return 0, nil
-	}
-
-	intVal := len(redVal[1].([]interface{}))
-
-	log.Debug("Returned: ", intVal)
-
-	return intVal, redVal[1].([]interface{})
 }
 
 // GetPrefix returns storage key prefix
@@ -1117,7 +1163,10 @@
 	}
 	log.WithFields(logEntry).Debug("Pushing raw key to sorted set")
 
-	r.ensureConnection()
+	if err := r.up(); err != nil {
+		log.Debug(err)
+		return
+	}
 	member := redis.Z{Score: score, Member: value}
 	if err := r.singleton().ZAdd(fixedKey, member).Err(); err != nil {
 		log.WithFields(logEntry).WithError(err).Error("ZADD command failed")
