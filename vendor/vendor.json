{
	"comment": "",
	"ignore": "test",
	"package": [
		{
			"checksumSHA1": "NRonvQTe073YVead6//CQ5oVgK4=",
			"path": "github.com/Sirupsen/logrus",
			"revision": "1deb2db2a6fff8a35532079061b903c3a25eed52",
			"revisionTime": "2017-03-08T20:36:35Z"
		},
		{
			"checksumSHA1": "j5NnY7tyNCx+Y5VrAMxKFqPPGWc=",
			"path": "github.com/TykTechnologies/concurrent-map",
			"revision": "7de59d53fd5c30afb681bfcfe58842d2e14136bd",
			"revisionTime": "2016-09-08T20:14:09Z"
		},
		{
			"checksumSHA1": "wFnSvPbjvlEIoonJPA2AUxJnpHk=",
			"origin": "github.com/TykTechnologies/tyk/vendor/github.com/TykTechnologies/gojsonschema",
			"path": "github.com/TykTechnologies/gojsonschema",
			"revision": "55617d918dddbc6b29ba992a5922f91dac19f44a",
			"revisionTime": "2018-10-04T16:58:12Z"
		},
		{
			"checksumSHA1": "pk+Fj0KfcNdwugEfI9657E7flgI=",
			"path": "github.com/TykTechnologies/gorpc",
			"revision": "2fd6ca5242c4dbee5ab151010ee844f3fb5507a8",
			"revisionTime": "2018-09-28T16:00:09Z"
		},
		{
			"checksumSHA1": "C7gtyz3E3AqJVC3vGJP7v2Q33Hg=",
			"path": "github.com/TykTechnologies/logrus",
			"revision": "55ff0f4b9b3de929d99bad783723811ff7add9b6",
			"revisionTime": "2016-12-01T17:12:39Z"
		},
		{
			"checksumSHA1": "xIq5uj5CzOoqr2MXhoq+Le4iaY8=",
			"path": "github.com/TykTechnologies/logrus-prefixed-formatter",
			"revision": "85209afb73a644d3e53cf08a6d0d101f349004a9",
			"revisionTime": "2016-12-01T17:11:21Z"
		},
		{
			"checksumSHA1": "FfOYh5n7gVJDqDcBbxySdCzzs1Y=",
			"origin": "github.com/TykTechnologies/tyk/vendor/github.com/TykTechnologies/murmur3",
			"path": "github.com/TykTechnologies/murmur3",
			"revision": "55617d918dddbc6b29ba992a5922f91dac19f44a",
			"revisionTime": "2018-10-04T16:58:12Z"
		},
		{
			"checksumSHA1": "G694VwuGgNf28O9vhpI132LKy0A=",
			"path": "github.com/TykTechnologies/redigocluster/rediscluster",
			"revision": "9814972a6f69c4045a22fe97777e8f3407bdcc7f",
			"revisionTime": "2019-03-13T17:04:40Z"
		},
		{
			"checksumSHA1": "aqCNtmplBjTce0W/nCc2T5z0A/8=",
			"path": "github.com/TykTechnologies/tyk/apidef",
			"revision": "55617d918dddbc6b29ba992a5922f91dac19f44a",
			"revisionTime": "2018-10-04T16:58:12Z"
		},
		{
			"checksumSHA1": "xFQNEZi4lSA7Ktn5dvRSooFbi6Q=",
			"path": "github.com/TykTechnologies/tyk/config",
			"revision": "55617d918dddbc6b29ba992a5922f91dac19f44a",
			"revisionTime": "2018-10-04T16:58:12Z"
		},
		{
			"checksumSHA1": "ydz+j8LMCss321AwXuxHJk15c7o=",
			"path": "github.com/TykTechnologies/tyk/log",
			"revision": "55617d918dddbc6b29ba992a5922f91dac19f44a",
			"revisionTime": "2018-10-04T16:58:12Z"
		},
		{
			"checksumSHA1": "8HIMsSiUY/Rfk2lVWu2daF2AeXA=",
			"path": "github.com/TykTechnologies/tyk/regexp",
			"revision": "55617d918dddbc6b29ba992a5922f91dac19f44a",
			"revisionTime": "2018-10-04T16:58:12Z"
		},
		{
			"checksumSHA1": "3qnxItdJQzPp7rXY62LJ/zslffo=",
			"path": "github.com/TykTechnologies/tyk/rpc",
			"revision": "227cdf3a4e5cd5944f2c1929f66af36935e51828",
			"revisionTime": "2018-10-06T15:48:16Z"
		},
		{
			"checksumSHA1": "1vM5ZbmHGO12Z4j2IZ0PEYU9Wws=",
			"path": "github.com/TykTechnologies/tyk/storage",
			"revision": "55617d918dddbc6b29ba992a5922f91dac19f44a",
			"revisionTime": "2018-10-04T16:58:12Z"
		},
		{
			"checksumSHA1": "GvjUf4roQySScpjXIPpg7RsqE4k=",
			"path": "github.com/TykTechnologies/tykcommon-logger",
			"revision": "7bae07354ebad4c0feff3617b9f530af9b0c3aa9",
			"revisionTime": "2016-12-01T17:11:51Z"
		},
		{
			"checksumSHA1": "KmjnydoAbofMieIWm+it5OWERaM=",
			"path": "github.com/alecthomas/template",
			"revision": "a0175ee3bccc567396460bf5acd36800cb10c49c",
			"revisionTime": "2016-04-05T07:15:01Z"
		},
		{
			"checksumSHA1": "3wt0pTXXeS+S93unwhGoLIyGX/Q=",
			"path": "github.com/alecthomas/template/parse",
			"revision": "a0175ee3bccc567396460bf5acd36800cb10c49c",
			"revisionTime": "2016-04-05T07:15:01Z"
		},
		{
			"checksumSHA1": "fCc3grA7vIxfBru7R3SqjcW+oLI=",
			"path": "github.com/alecthomas/units",
			"revision": "2efee857e7cfd4f3d0138cc3cbb1b4966962b93a",
			"revisionTime": "2015-10-22T06:55:26Z"
		},
		{
			"checksumSHA1": "l8CHAH/SE2Qi80XWvU4dwlFbJ64=",
			"path": "github.com/beeker1121/goque",
			"revision": "4044bc29b28064db4f08e947c4972d5ca3e0f3c8",
			"revisionTime": "2017-03-21T14:18:13Z"
		},
		{
			"checksumSHA1": "0rido7hYHQtfq3UJzVT5LClLAWc=",
			"path": "github.com/beorn7/perks/quantile",
			"revision": "3a771d992973f24aa725d07868b467d1ddfceafb",
			"revisionTime": "2018-03-21T16:47:47Z"
		},
		{
			"checksumSHA1": "yqETaGs43hbxuaBGUP7YT/tiRDg=",
			"origin": "github.com/TykTechnologies/tyk/vendor/github.com/buger/jsonparser",
			"path": "github.com/buger/jsonparser",
			"revision": "55617d918dddbc6b29ba992a5922f91dac19f44a",
			"revisionTime": "2018-10-04T16:58:12Z"
		},
		{
			"checksumSHA1": "KCWVxG+J8SxHGlGiUghe0KBGsa8=",
			"path": "github.com/fatih/structs",
			"revision": "dc3312cb1a4513a366c4c9e622ad55c32df12ed3",
			"revisionTime": "2016-08-07T23:55:29Z"
		},
		{
			"checksumSHA1": "n25vuAkZbpXDMGrutoefN+b4g+M=",
			"origin": "github.com/TykTechnologies/tyk/vendor/github.com/franela/goreq",
			"path": "github.com/franela/goreq",
			"revision": "55617d918dddbc6b29ba992a5922f91dac19f44a",
			"revisionTime": "2018-10-04T16:58:12Z"
		},
		{
			"checksumSHA1": "2UmMbNHc8FBr98mJFN1k8ISOIHk=",
			"path": "github.com/garyburd/redigo/internal",
			"revision": "569eae59ada904ea8db7a225c2b47165af08735a",
			"revisionTime": "2018-04-04T16:07:26Z"
		},
		{
			"checksumSHA1": "3kM5bMyfqvdCfgQdOb01CR1aA74=",
			"path": "github.com/garyburd/redigo/redis",
			"revision": "569eae59ada904ea8db7a225c2b47165af08735a",
			"revisionTime": "2018-04-04T16:07:26Z"
		},
		{
			"checksumSHA1": "YhswBYH9lPkmLN5kVz3nqlu6K5Q=",
			"path": "github.com/gocraft/health",
			"revision": "25b40f8580168c1f905a6dba35d471cdc51ca629",
			"revisionTime": "2016-07-11T12:47:28Z"
		},
		{
			"checksumSHA1": "AGGHyqsM4MN/lfBGXguLtb6xd38=",
			"path": "github.com/gocraft/health/stack",
			"revision": "25b40f8580168c1f905a6dba35d471cdc51ca629",
			"revisionTime": "2016-07-11T12:47:28Z"
		},
		{
			"checksumSHA1": "Y2MOwzNZfl4NRNDbLCZa6sgx7O0=",
			"path": "github.com/golang/protobuf/proto",
			"revision": "347cf4a86c1cb8d262994d8ef5924d4576c5b331",
			"revisionTime": "2019-01-09T07:22:47Z"
		},
		{
<<<<<<< HEAD
			"checksumSHA1": "L3HoHVqp2EaBSOqBxB7l0PTyu7g=",
			"path": "github.com/golang/snappy",
			"revision": "2a8bb927dd31d8daada140a5d09578521ce5c36a",
			"revisionTime": "2019-02-18T23:22:22Z"
=======
			"checksumSHA1": "ym2VOnOPl3tJJdtmPtirwpHcYVM=",
			"path": "github.com/gomodule/redigo/redis",
			"revision": "b47395aa17662ff86cb5c52f3bf669bf842ec27a",
			"revisionTime": "2019-02-26T17:44:33Z"
>>>>>>> 8eefcc2f
		},
		{
			"checksumSHA1": "VDlpbh8lu2c+OtaInlqnlyx6550=",
			"path": "github.com/influxdata/influxdb/client/v2",
			"revision": "b765a4b8c7d0c80deb6114d689c14024a7025623",
			"revisionTime": "2016-11-18T01:02:01Z"
		},
		{
			"checksumSHA1": "F0QWwfaZMoHZ385+EM+82Cg8JPg=",
			"path": "github.com/influxdata/influxdb/models",
			"revision": "b765a4b8c7d0c80deb6114d689c14024a7025623",
			"revisionTime": "2016-11-18T01:02:01Z"
		},
		{
			"checksumSHA1": "k4DPMyVAqsaoTQX40tP2fb4hDMs=",
			"path": "github.com/influxdata/influxdb/pkg/escape",
			"revision": "b765a4b8c7d0c80deb6114d689c14024a7025623",
			"revisionTime": "2016-11-18T01:02:01Z"
		},
		{
			"checksumSHA1": "bXHP00GWjyGEna9Gh5lAhxE6dLA=",
			"path": "github.com/jehiah/go-strftime",
			"revision": "2efbe75097a505e2789f7e39cb9da067b5be8e3e",
			"revisionTime": "2015-12-06T19:48:10Z"
		},
		{
			"checksumSHA1": "6I9mImOHbYFvZm9pdOsQVO6yEcI=",
			"path": "github.com/kelseyhightower/envconfig",
			"revision": "9aca109c9aec4633fced9717c4a09ecab3d33111",
			"revisionTime": "2016-10-19T16:24:55Z"
		},
		{
			"checksumSHA1": "r6ZMyP/HsdeToXIxvgP3ntL6Bds=",
			"path": "github.com/konsorten/go-windows-terminal-sequences",
			"revision": "5c8c8bd35d3832f5d134ae1e1e375b69a4d25242",
			"revisionTime": "2018-10-04T22:41:46Z"
		},
		{
			"checksumSHA1": "Yhz9ldurKeGAb1PU4GNo6J3zStM=",
			"path": "github.com/logzio/logzio-go",
			"revision": "1138f714b3b673ecb3afec265088f65d45479079",
			"revisionTime": "2019-03-31T10:01:43Z"
		},
		{
			"checksumSHA1": "Zgi7LCXXiFQYL84rwInvfJHEOQM=",
			"origin": "github.com/TykTechnologies/tyk/vendor/github.com/lonelycode/go-uuid/uuid",
			"path": "github.com/lonelycode/go-uuid/uuid",
			"revision": "55617d918dddbc6b29ba992a5922f91dac19f44a",
			"revisionTime": "2018-10-04T16:58:12Z"
		},
		{
			"checksumSHA1": "AnC8rmtcY6KOHUZBdpcAFfjmxg0=",
			"path": "github.com/lonelycode/mgohacks",
			"revision": "f9c291f7e57e106e7dc4559b1de969f025ce39ca",
			"revisionTime": "2015-08-20T02:40:25Z"
		},
		{
			"checksumSHA1": "5OpChAvGZcoxGkZAp3qf5ZxKR84=",
			"origin": "github.com/TykTechnologies/tyk/vendor/github.com/lonelycode/osin",
			"path": "github.com/lonelycode/osin",
			"revision": "55617d918dddbc6b29ba992a5922f91dac19f44a",
			"revisionTime": "2018-10-04T16:58:12Z"
		},
		{
			"checksumSHA1": "Ckkk75h7Xhrc3b+QJ3oqbIrGsaY=",
			"path": "github.com/mailru/easyjson",
			"revision": "60711f1a8329503b04e1c88535f419d0bb440bff",
			"revisionTime": "2018-08-23T13:54:43Z"
		},
		{
			"checksumSHA1": "T8soMJArSZrYnhmdpAnq1bVxQ6Q=",
			"path": "github.com/mailru/easyjson/buffer",
			"revision": "60711f1a8329503b04e1c88535f419d0bb440bff",
			"revisionTime": "2018-08-23T13:54:43Z"
		},
		{
			"checksumSHA1": "zErZOOMVWCO/Z1WGWBAG9VdccQc=",
			"path": "github.com/mailru/easyjson/jlexer",
			"revision": "60711f1a8329503b04e1c88535f419d0bb440bff",
			"revisionTime": "2018-08-23T13:54:43Z"
		},
		{
			"checksumSHA1": "4BAeeJ7JywEQyR6GqRrxfSfN2/Q=",
			"path": "github.com/mailru/easyjson/jwriter",
			"revision": "60711f1a8329503b04e1c88535f419d0bb440bff",
			"revisionTime": "2018-08-23T13:54:43Z"
		},
		{
			"checksumSHA1": "bKMZjd2wPw13VwoE7mBeSv5djFA=",
			"path": "github.com/matttproud/golang_protobuf_extensions/pbutil",
			"revision": "c182affec369e30f25d3eb8cd8a478dee585ae7d",
			"revisionTime": "2018-12-31T17:19:20Z"
		},
		{
			"checksumSHA1": "hBgLmZ/4mCxmnH88mqFKBkpJFUY=",
			"path": "github.com/mgutz/ansi",
			"revision": "c286dcecd19ff979eeb73ea444e479b903f2cfcb",
			"revisionTime": "2015-09-14T16:22:38Z"
		},
		{
			"checksumSHA1": "UuXgD2dDojfS8AViUEe15gLIWZE=",
			"path": "github.com/mitchellh/mapstructure",
			"revision": "f3009df150dadf309fdee4a54ed65c124afad715",
			"revisionTime": "2016-10-20T16:18:36Z"
		},
		{
			"checksumSHA1": "ddFDosthJx9zI6fE6jldauJ4+tI=",
			"path": "github.com/moesif/moesifapi-go",
			"revision": "69242ec5159a2f32b455138682d394ccfb27d102",
			"revisionTime": "2017-02-16T23:33:25Z"
		},
		{
			"checksumSHA1": "5yDvQpQT3yCIDBTWtki+OY4IppE=",
			"path": "github.com/moesif/moesifapi-go/models",
			"revision": "69242ec5159a2f32b455138682d394ccfb27d102",
			"revisionTime": "2017-02-16T23:33:25Z"
		},
		{
			"checksumSHA1": "v/phfIsGFjsgpJqe4BEKbGmMYAY=",
			"path": "github.com/olivere/elastic/config",
			"revision": "0a907d7283f2fb93afeadf6d4e6f723a82117367",
			"revisionTime": "2019-01-17T07:50:39Z"
		},
		{
			"checksumSHA1": "AmcqvKDAUGvVsrf8NDCQ/B8cMj4=",
			"path": "github.com/olivere/elastic/uritemplates",
			"revision": "0a907d7283f2fb93afeadf6d4e6f723a82117367",
			"revisionTime": "2019-01-17T07:50:39Z"
		},
		{
			"checksumSHA1": "0H/VjT8w1CB702qWpbYMqr65Mf0=",
			"path": "github.com/pkg/errors",
			"revision": "ffb6e22f01932bf7ac35e0bad9be11f01d1c8685",
			"revisionTime": "2019-01-09T06:16:28Z"
		},
		{
			"checksumSHA1": "D+eX5lLgOgij1Hs7NO10OLdUVZo=",
			"origin": "github.com/TykTechnologies/tyk/vendor/github.com/pmylund/go-cache",
			"path": "github.com/pmylund/go-cache",
			"revision": "55617d918dddbc6b29ba992a5922f91dac19f44a",
			"revisionTime": "2018-10-04T16:58:12Z"
		},
		{
			"checksumSHA1": "gQVcoum3Wk1rKcUtaLOoZojxeLI=",
			"path": "github.com/prometheus/client_golang/prometheus",
			"revision": "4c99dd66303a54cbf8559dd6110d5c30b1819e4c",
			"revisionTime": "2019-02-11T18:10:17Z"
		},
		{
			"checksumSHA1": "UBqhkyjCz47+S19MVTigxJ2VjVQ=",
			"path": "github.com/prometheus/client_golang/prometheus/internal",
			"revision": "4c99dd66303a54cbf8559dd6110d5c30b1819e4c",
			"revisionTime": "2019-02-11T18:10:17Z"
		},
		{
			"checksumSHA1": "wR/mIioOTUWo2HmQaACuux6MJ5A=",
			"path": "github.com/prometheus/client_golang/prometheus/promhttp",
			"revision": "4c99dd66303a54cbf8559dd6110d5c30b1819e4c",
			"revisionTime": "2019-02-11T18:10:17Z"
		},
		{
			"checksumSHA1": "V8xkqgmP66sq2ZW4QO5wi9a4oZE=",
			"path": "github.com/prometheus/client_model/go",
			"revision": "fd36f4220a901265f90734c3183c5f0c91daa0b8",
			"revisionTime": "2019-01-29T23:31:27Z"
		},
		{
			"checksumSHA1": "ljxJzXiQ7dNsmuRIUhqqP+qjRWc=",
			"path": "github.com/prometheus/common/expfmt",
			"revision": "f866ba39776a736ba5d34760f5fae4ad74e63f2e",
			"revisionTime": "2019-02-08T20:00:21Z"
		},
		{
			"checksumSHA1": "1Mhfofk+wGZ94M0+Bd98K8imPD4=",
			"path": "github.com/prometheus/common/internal/bitbucket.org/ww/goautoneg",
			"revision": "f866ba39776a736ba5d34760f5fae4ad74e63f2e",
			"revisionTime": "2019-02-08T20:00:21Z"
		},
		{
			"checksumSHA1": "oKlDMiV9MHiguN2YtUnZP9s+2aw=",
			"path": "github.com/prometheus/common/model",
			"revision": "f866ba39776a736ba5d34760f5fae4ad74e63f2e",
			"revisionTime": "2019-02-08T20:00:21Z"
		},
		{
			"checksumSHA1": "LXbiqOLkQeBgZkT9eWssfseOlv4=",
			"path": "github.com/prometheus/procfs",
			"revision": "f8d8b3f739bd91a7c0462cb55235ef63c79c9abc",
			"revisionTime": "2019-02-09T10:54:33Z"
		},
		{
			"checksumSHA1": "IpZbdbyZ+92XBC5PmgeGdElUdZ8=",
			"path": "github.com/prometheus/procfs/internal/util",
			"revision": "f8d8b3f739bd91a7c0462cb55235ef63c79c9abc",
			"revisionTime": "2019-02-09T10:54:33Z"
		},
		{
			"checksumSHA1": "HSP5hVT0CNMRa8+Xtz4z2Ic5U0E=",
			"path": "github.com/prometheus/procfs/nfs",
			"revision": "f8d8b3f739bd91a7c0462cb55235ef63c79c9abc",
			"revisionTime": "2019-02-09T10:54:33Z"
		},
		{
			"checksumSHA1": "VuVXG7AgTutgXqgp1CqyW5SuSZ8=",
			"path": "github.com/prometheus/procfs/xfs",
			"revision": "f8d8b3f739bd91a7c0462cb55235ef63c79c9abc",
			"revisionTime": "2019-02-09T10:54:33Z"
		},
		{
			"checksumSHA1": "Opg5ihMhafgqLXQT0MqyWv5ZE3E=",
			"path": "github.com/quipo/statsd",
			"revision": "75b7afedf0d2810e897fd5a010dbf896b20f535d",
			"revisionTime": "2016-09-23T16:06:12Z"
		},
		{
			"checksumSHA1": "08QvqIFShxjHn3mTWwXVCq+aqY8=",
			"path": "github.com/quipo/statsd/event",
			"revision": "75b7afedf0d2810e897fd5a010dbf896b20f535d",
			"revisionTime": "2016-09-23T16:06:12Z"
		},
		{
			"checksumSHA1": "rbsRrZtv0mJvxL1h62orMZMAEsY=",
			"path": "github.com/ricochet2200/go-disk-usage/du",
			"revision": "f0d1b743428fc09792f93233d9412f89f88fa2ab",
			"revisionTime": "2015-09-21T14:15:58Z"
		},
		{
			"checksumSHA1": "1XJ7vBh9WiFoBQIvQmXwaKvxn70=",
			"path": "github.com/robertkowalski/graylog-golang",
			"revision": "e5295cfa28272ada50cb9b5d97696ee06e49ed42",
			"revisionTime": "2015-11-21T03:10:40Z"
		},
		{
			"checksumSHA1": "zmC8/3V4ls53DJlNTKDZwPSC/dA=",
			"path": "github.com/satori/go.uuid",
			"revision": "5bf94b69c6b68ee1b541973bb8e1144db23a194b",
			"revisionTime": "2017-03-21T23:07:31Z"
		},
		{
			"checksumSHA1": "2I0GZtkkA6L4okm5CMXDDMA5kjE=",
			"path": "github.com/segmentio/analytics-go",
			"revision": "bdb0aeca8a993b292b85c9ec17b5ce0ff81848c8",
			"revisionTime": "2016-07-11T22:59:31Z"
		},
		{
			"checksumSHA1": "jK8cjKr2eA3JiQP+T4HLjQRV5ak=",
			"path": "github.com/segmentio/backo-go",
			"revision": "204274ad699c0983a70203a566887f17a717fef4",
			"revisionTime": "2016-04-24T05:23:52Z"
		},
		{
			"checksumSHA1": "+FDdVX1IlqzH3tSuA95LH2XZoOU=",
			"path": "github.com/smartystreets/go-aws-auth",
			"revision": "0c1422d1fdb9fef5a1ad5b2e13ac663467eb767e",
			"revisionTime": "2018-05-15T14:38:44Z"
		},
		{
			"checksumSHA1": "4NTmfUj7H5J59M2wCnp3/8FWt1I=",
			"path": "github.com/syndtr/goleveldb/leveldb",
			"revision": "c3a204f8e96543bb0cc090385c001078f184fc46",
			"revisionTime": "2019-03-18T03:00:20Z"
		},
		{
			"checksumSHA1": "mPNraL2edpk/2FYq26rSXfMHbJg=",
			"path": "github.com/syndtr/goleveldb/leveldb/cache",
			"revision": "c3a204f8e96543bb0cc090385c001078f184fc46",
			"revisionTime": "2019-03-18T03:00:20Z"
		},
		{
			"checksumSHA1": "UA+PKDKWlDnE2OZblh23W6wZwbY=",
			"path": "github.com/syndtr/goleveldb/leveldb/comparer",
			"revision": "c3a204f8e96543bb0cc090385c001078f184fc46",
			"revisionTime": "2019-03-18T03:00:20Z"
		},
		{
			"checksumSHA1": "1DRAxdlWzS4U0xKN/yQ/fdNN7f0=",
			"path": "github.com/syndtr/goleveldb/leveldb/errors",
			"revision": "c3a204f8e96543bb0cc090385c001078f184fc46",
			"revisionTime": "2019-03-18T03:00:20Z"
		},
		{
			"checksumSHA1": "iBorxU3FBbau81WSyVa8KwcutzA=",
			"path": "github.com/syndtr/goleveldb/leveldb/filter",
			"revision": "c3a204f8e96543bb0cc090385c001078f184fc46",
			"revisionTime": "2019-03-18T03:00:20Z"
		},
		{
			"checksumSHA1": "hPyFsMiqZ1OB7MX+6wIAA6nsdtc=",
			"path": "github.com/syndtr/goleveldb/leveldb/iterator",
			"revision": "c3a204f8e96543bb0cc090385c001078f184fc46",
			"revisionTime": "2019-03-18T03:00:20Z"
		},
		{
			"checksumSHA1": "gJY7bRpELtO0PJpZXgPQ2BYFJ88=",
			"path": "github.com/syndtr/goleveldb/leveldb/journal",
			"revision": "c3a204f8e96543bb0cc090385c001078f184fc46",
			"revisionTime": "2019-03-18T03:00:20Z"
		},
		{
			"checksumSHA1": "2ncG38FDk2thSlrHd7JFmiuvnxA=",
			"path": "github.com/syndtr/goleveldb/leveldb/memdb",
			"revision": "c3a204f8e96543bb0cc090385c001078f184fc46",
			"revisionTime": "2019-03-18T03:00:20Z"
		},
		{
			"checksumSHA1": "o2TorI3z+vc+EBMJ8XeFoUmXBtU=",
			"path": "github.com/syndtr/goleveldb/leveldb/opt",
			"revision": "c3a204f8e96543bb0cc090385c001078f184fc46",
			"revisionTime": "2019-03-18T03:00:20Z"
		},
		{
			"checksumSHA1": "ZnyuciM+R19NG8L5YS3TIJdo1e8=",
			"path": "github.com/syndtr/goleveldb/leveldb/storage",
			"revision": "c3a204f8e96543bb0cc090385c001078f184fc46",
			"revisionTime": "2019-03-18T03:00:20Z"
		},
		{
			"checksumSHA1": "DS0i9KReIeZn3T1Bpu31xPMtzio=",
			"path": "github.com/syndtr/goleveldb/leveldb/table",
			"revision": "c3a204f8e96543bb0cc090385c001078f184fc46",
			"revisionTime": "2019-03-18T03:00:20Z"
		},
		{
			"checksumSHA1": "V/Dh7NV0/fy/5jX1KaAjmGcNbzI=",
			"path": "github.com/syndtr/goleveldb/leveldb/util",
			"revision": "c3a204f8e96543bb0cc090385c001078f184fc46",
			"revisionTime": "2019-03-18T03:00:20Z"
		},
		{
			"checksumSHA1": "zwn9FlzQzF6L5lEeoV2ejtoLkIw=",
			"origin": "github.com/TykTechnologies/tyk/vendor/github.com/x-cray/logrus-prefixed-formatter",
			"path": "github.com/x-cray/logrus-prefixed-formatter",
			"revision": "55617d918dddbc6b29ba992a5922f91dac19f44a",
			"revisionTime": "2018-10-04T16:58:12Z"
		},
		{
			"checksumSHA1": "B9K+5clCq0PU8n8/utbKT0QjQyU=",
			"origin": "github.com/TykTechnologies/tyk/vendor/github.com/xeipuuv/gojsonpointer",
			"path": "github.com/xeipuuv/gojsonpointer",
			"revision": "55617d918dddbc6b29ba992a5922f91dac19f44a",
			"revisionTime": "2018-10-04T16:58:12Z"
		},
		{
			"checksumSHA1": "pSoUW+qY6LwIJ5lFwGohPU5HUpg=",
			"origin": "github.com/TykTechnologies/tyk/vendor/github.com/xeipuuv/gojsonreference",
			"path": "github.com/xeipuuv/gojsonreference",
			"revision": "55617d918dddbc6b29ba992a5922f91dac19f44a",
			"revisionTime": "2018-10-04T16:58:12Z"
		},
		{
			"checksumSHA1": "LAL/r7KfCdqp4M6MM13+7NWsUNc=",
			"path": "github.com/xtgo/uuid",
			"revision": "a0b114877d4caeffbd7f87e3757c17fce570fea7",
			"revisionTime": "2014-08-04T02:12:11Z"
		},
		{
			"checksumSHA1": "qFs0grHlbWDk8I7+1+wWvHfmWxA=",
			"path": "go.uber.org/atomic",
			"revision": "5328d69c76a98d1d21c773653a5a78fa28d89921",
			"revisionTime": "2019-02-26T01:13:05Z"
		},
		{
			"checksumSHA1": "BGm8lKZmvJbf/YOJLeL1rw2WVjA=",
			"path": "golang.org/x/crypto/ssh/terminal",
			"revision": "e3636079e1a4c1f337f212cc5cd2aca108f6c900",
			"revisionTime": "2018-09-26T22:24:25Z"
		},
		{
			"checksumSHA1": "GtamqiJoL7PGHsN454AoffBFMa8=",
			"path": "golang.org/x/net/context",
			"revision": "afe8f62b1d6bbd81f31868121a50b06d8188e1f9",
			"revisionTime": "2018-06-20T20:20:43Z"
		},
		{
			"checksumSHA1": "WHc3uByvGaMcnSoI21fhzYgbOgg=",
			"path": "golang.org/x/net/context/ctxhttp",
			"revision": "afe8f62b1d6bbd81f31868121a50b06d8188e1f9",
			"revisionTime": "2018-06-20T20:20:43Z"
		},
		{
			"checksumSHA1": "ko2jS+S73n4qhQpABo/AnQaSQfo=",
			"path": "golang.org/x/sys/unix",
			"revision": "4497e2df6f9e69048a54498c7affbbec3294ad47",
			"revisionTime": "2018-10-05T07:04:52Z"
		},
		{
			"checksumSHA1": "Y7nctMxT58lRM78VtElPerhcnEs=",
			"path": "golang.org/x/sys/windows",
			"revision": "4497e2df6f9e69048a54498c7affbbec3294ad47",
			"revisionTime": "2018-10-05T07:04:52Z"
		},
		{
			"checksumSHA1": "6s9Iy/WNQNG/LVFOZ7YDb6BDBXY=",
			"path": "golang.org/x/tools/cmd/goimports",
			"revision": "37a1062ad0bb70f026cd45d6b92cb37eacd927bb",
			"revisionTime": "2017-03-31T23:31:41Z"
		},
		{
			"checksumSHA1": "ikor+YKJu2eKwyFteBWhsb8IGy8=",
			"path": "golang.org/x/tools/go/ast/astutil",
			"revision": "37a1062ad0bb70f026cd45d6b92cb37eacd927bb",
			"revisionTime": "2017-03-31T23:31:41Z"
		},
		{
			"checksumSHA1": "FN5a2wRrdvga//JY9lrnuC+uehk=",
			"path": "golang.org/x/tools/imports",
			"revision": "37a1062ad0bb70f026cd45d6b92cb37eacd927bb",
			"revisionTime": "2017-03-31T23:31:41Z"
		},
		{
			"checksumSHA1": "fEcQGfCu8agHVWKVfVfDLAIKOf0=",
			"path": "google.golang.org/appengine",
			"revision": "ae0ab99deb4dc413a2b4bd6c8bdd0eb67f1e4d06",
			"revisionTime": "2018-09-18T20:26:59Z"
		},
		{
			"checksumSHA1": "paC0a9MEAFESUfG3d9Mj55PJ/bw=",
			"path": "google.golang.org/appengine/datastore",
			"revision": "ae0ab99deb4dc413a2b4bd6c8bdd0eb67f1e4d06",
			"revisionTime": "2018-09-18T20:26:59Z"
		},
		{
			"checksumSHA1": "szulVzi3fCD327p0BBeeXPYVSu8=",
			"path": "google.golang.org/appengine/internal",
			"revision": "ae0ab99deb4dc413a2b4bd6c8bdd0eb67f1e4d06",
			"revisionTime": "2018-09-18T20:26:59Z"
		},
		{
			"checksumSHA1": "GyzSDzUj78G9nyNhmlFGg5IufHc=",
			"path": "google.golang.org/appengine/internal/app_identity",
			"revision": "ae0ab99deb4dc413a2b4bd6c8bdd0eb67f1e4d06",
			"revisionTime": "2018-09-18T20:26:59Z"
		},
		{
			"checksumSHA1": "5PakGXEgSbyFptkhGO8MnGf7uH0=",
			"path": "google.golang.org/appengine/internal/base",
			"revision": "ae0ab99deb4dc413a2b4bd6c8bdd0eb67f1e4d06",
			"revisionTime": "2018-09-18T20:26:59Z"
		},
		{
			"checksumSHA1": "3DZ+Ah5hFQb1/nh1+li2VE+kkfk=",
			"path": "google.golang.org/appengine/internal/datastore",
			"revision": "ae0ab99deb4dc413a2b4bd6c8bdd0eb67f1e4d06",
			"revisionTime": "2018-09-18T20:26:59Z"
		},
		{
			"checksumSHA1": "HJQ4JM9YWfwIe4vmAgXC7J/1T3E=",
			"path": "google.golang.org/appengine/internal/log",
			"revision": "ae0ab99deb4dc413a2b4bd6c8bdd0eb67f1e4d06",
			"revisionTime": "2018-09-18T20:26:59Z"
		},
		{
			"checksumSHA1": "rPcVt7Td1StpB6Z9DiShhu753PM=",
			"path": "google.golang.org/appengine/internal/modules",
			"revision": "ae0ab99deb4dc413a2b4bd6c8bdd0eb67f1e4d06",
			"revisionTime": "2018-09-18T20:26:59Z"
		},
		{
			"checksumSHA1": "hApgRLSl7w9XG2waJxdH/o0A398=",
			"path": "google.golang.org/appengine/internal/remote_api",
			"revision": "ae0ab99deb4dc413a2b4bd6c8bdd0eb67f1e4d06",
			"revisionTime": "2018-09-18T20:26:59Z"
		},
		{
			"checksumSHA1": "3SZTatHIy9OTKc95YlVfXKnoySg=",
			"path": "gopkg.in/alecthomas/kingpin.v2",
			"revision": "1087e65c9441605df944fb12c33f0fe7072d18ca",
			"revisionTime": "2017-07-27T04:22:29Z"
		},
		{
			"checksumSHA1": "1D8GzeoFGUs5FZOoyC2DpQg8c5Y=",
			"path": "gopkg.in/mgo.v2",
			"revision": "3f83fa5005286a7fe593b055f0d7771a7dce4655",
			"revisionTime": "2016-08-18T02:01:20Z"
		},
		{
			"checksumSHA1": "YsB2DChSV9HxdzHaKATllAUKWSI=",
			"path": "gopkg.in/mgo.v2/bson",
			"revision": "3f83fa5005286a7fe593b055f0d7771a7dce4655",
			"revisionTime": "2016-08-18T02:01:20Z"
		},
		{
			"checksumSHA1": "XQsrqoNT1U0KzLxOFcAZVvqhLfk=",
			"path": "gopkg.in/mgo.v2/internal/json",
			"revision": "3f83fa5005286a7fe593b055f0d7771a7dce4655",
			"revisionTime": "2016-08-18T02:01:20Z"
		},
		{
			"checksumSHA1": "LEvMCnprte47qdAxWvQ/zRxVF1U=",
			"path": "gopkg.in/mgo.v2/internal/sasl",
			"revision": "3f83fa5005286a7fe593b055f0d7771a7dce4655",
			"revisionTime": "2016-08-18T02:01:20Z"
		},
		{
			"checksumSHA1": "+1WDRPaOphSCmRMxVPIPBV4aubc=",
			"path": "gopkg.in/mgo.v2/internal/scram",
			"revision": "3f83fa5005286a7fe593b055f0d7771a7dce4655",
			"revisionTime": "2016-08-18T02:01:20Z"
		},
		{
			"checksumSHA1": "O5dZe+m70S7vbkgePsMLrUc86DA=",
			"path": "gopkg.in/olivere/elastic.v2/uritemplates",
			"revision": "2cd27b9ae892f6b4dd8dd6d73489797c99e9c6fa",
			"revisionTime": "2018-05-17T14:35:08Z"
		},
		{
			"checksumSHA1": "hmsF/4lK/blnq1B59gFN1lNYnFk=",
			"path": "gopkg.in/olivere/elastic.v3",
			"revision": "1ad75b5396674e9c783400e89106bc0c8da9d786",
			"revisionTime": "2016-10-16T10:21:59Z"
		},
		{
			"checksumSHA1": "lLdKOn9RPtFoTtPUNq5+sIInAiE=",
			"path": "gopkg.in/olivere/elastic.v3/backoff",
			"revision": "1ad75b5396674e9c783400e89106bc0c8da9d786",
			"revisionTime": "2016-10-16T10:21:59Z"
		},
		{
			"checksumSHA1": "XQg6xG6l15Ke43KolthYYnVDCYo=",
			"path": "gopkg.in/olivere/elastic.v3/uritemplates",
			"revision": "1ad75b5396674e9c783400e89106bc0c8da9d786",
			"revisionTime": "2016-10-16T10:21:59Z"
		},
		{
			"checksumSHA1": "ji4KugVW5dIfKLoFr1fE+3mT90A=",
			"path": "gopkg.in/olivere/elastic.v5",
			"revision": "cf4e58efdcee2e8e7c18dad44d51ed166fb256c2",
			"revisionTime": "2017-03-26T10:11:08Z",
			"version": "v5.0.31",
			"versionExact": "v5.0.31"
		},
		{
			"checksumSHA1": "pCApZfp2CeDnWbNVsyzNO62ZUXA=",
			"path": "gopkg.in/olivere/elastic.v5/uritemplates",
			"revision": "cf4e58efdcee2e8e7c18dad44d51ed166fb256c2",
			"revisionTime": "2017-03-26T10:11:08Z",
			"version": "v5.0.31",
			"versionExact": "v5.0.31"
		},
		{
			"checksumSHA1": "PzdkP7VwTuD/gFWFbksYbd8EY24=",
			"path": "gopkg.in/olivere/elastic.v6",
			"revision": "f5738570b28a4b5fab39442e3a5b5ffc599a562c",
			"revisionTime": "2019-01-03T12:43:50Z"
		},
		{
			"checksumSHA1": "auzS48O3vpr/7Yr2GEZZPQKjfhU=",
			"path": "gopkg.in/vmihailenco/msgpack.v2",
			"revision": "200315d5c8aab339f5a5cd44219f4b50ad0782df",
			"revisionTime": "2016-11-14T09:30:20Z"
		},
		{
			"checksumSHA1": "KqVHe5SB85yaDcseNq2CogozjRk=",
			"path": "gopkg.in/vmihailenco/msgpack.v2/codes",
			"revision": "200315d5c8aab339f5a5cd44219f4b50ad0782df",
			"revisionTime": "2016-11-14T09:30:20Z"
		}
	],
	"rootPath": "github.com/TykTechnologies/tyk-pump"
}<|MERGE_RESOLUTION|>--- conflicted
+++ resolved
@@ -175,17 +175,16 @@
 			"revisionTime": "2019-01-09T07:22:47Z"
 		},
 		{
-<<<<<<< HEAD
 			"checksumSHA1": "L3HoHVqp2EaBSOqBxB7l0PTyu7g=",
 			"path": "github.com/golang/snappy",
 			"revision": "2a8bb927dd31d8daada140a5d09578521ce5c36a",
 			"revisionTime": "2019-02-18T23:22:22Z"
-=======
+    },
+    {
 			"checksumSHA1": "ym2VOnOPl3tJJdtmPtirwpHcYVM=",
 			"path": "github.com/gomodule/redigo/redis",
 			"revision": "b47395aa17662ff86cb5c52f3bf669bf842ec27a",
 			"revisionTime": "2019-02-26T17:44:33Z"
->>>>>>> 8eefcc2f
 		},
 		{
 			"checksumSHA1": "VDlpbh8lu2c+OtaInlqnlyx6550=",
